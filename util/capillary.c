/*****************************************************************************
 *
 *  capillary.c
 *
 *  Compile and link with -lm for the maths library. 
 *
 *  This utility produces an output file suitable for initialising
 *  a capillary structure in Ludwig. 
 *
 *  It is assumed the periodic dimension is z, and that the system
 *  is square in the x-y directions. No 'leakage' in the x-y
 *  directions is ensured by making the last site in each direction
 *  solid.
 *
 *  The various system parameters should be set at comiple time,
 *  and are described below. The output file is always in BINARY
 *  format.
 *
 *  1. Output capaillary structure
 *  Set the required parameters and invoke with no argument
 *      ./a.out
 *   
 *  2. Profiles
 *  If the program is invoked with a single phi output file
 *  argument, e.g.,
 *      ./a.out phi-001000.001-001
 *  a scatter plot of the profile of the interface in the
 *  wetting half of the capillary will be produced. That
 *  is height vs r, the radial distance from the centre.
 *  The output file should match the capillary structure!
 *
 *  Edinburgh Soft Matter and Statistcal Physics Group and
 *  Edinburgh Parallel Computing Centre
 *  (c) 2008-2020 The University of Edinburgh
 *
 *  Contributing authors:
 *  Kevin Stratford (kevin@epcc.ed.ac.uk)
 *
 *****************************************************************************/

#include <assert.h>
#include <stdio.h>
#include <stdlib.h>
#include <math.h>

/* This is a copy from ../src/map.h; it would be better to include
 * directly, but that incurs additional dependencies on targetDP.h */

enum map_status {MAP_FLUID, MAP_BOUNDARY, MAP_COLLOID, MAP_STATUS_MAX};

/* SYSTEM SIZE */
/* Set the system size as desired. Clearly, this must match the system
 * set in the main input file for Ludwig. */

const int xmax = 20;
const int ymax = 20;
const int zmax = 20;

const int crystalline_cell_size = 10; //added for implementation of crystalline capillaries

/* CROSS SECTION */
/* You can choose a square or circular cross section */

enum {CIRCLE, SQUARE, XWALL, YWALL, ZWALL, XWALL_OBSTACLES, XWALL_BOTTOM,
      SPECIAL_CROSS, SCC, BCC, FCC}; //changed for implementation of crystalline capillaries
const int xsection = YWALL;

/*Modify the local geometry of the wall*/

int obstacle_number = 1; /* number of obstacles per wall */
int obstacle_length = 6; /* along the wall direction */
int obstacle_height = 10; /* perpendicular from wall */
int obstacle_depth  = 6; /* perpendicular to length and height */
			 /* NOTE: obstacle_depth == xmax/ymax/zmax 
				  means obstacles don't have a z-boundary */

/* SURFACE CHARGE */

const double sigma = 0.125;

/* BINARY FREE ENERGY PARAMETERS */
/* Set the fluid and solid free energy parameters. The fluid parameters
 * must match those used in the main calculation. See Desplat et al.
 * Comp. Phys. Comm. (2001) for details. */
<<<<<<< HEAD
const double kappa = 0.053;
const double B = 0.0625;
const double H = 0.00;
const double C = 0.000;	// Following Desplat et al.
=======

typedef struct fe_symm_param_s fe_symm_param_t;

struct fe_symm_param_s {
  double a;      /* Free energy parameter A < 0 */
  double b;      /* Free energy parameter B > 0 */
  double kappa;  /* Free energy parameter */
  double c;      /* Surface free energy C */
  double h;      /* Surface free energy H */
};
>>>>>>> a9f33280

/* TERNARY FREE ENERGY PARAMETERS */
/* Set the fluid and solid free energy parameters. The fluid parameters
* must match those used in the main calculation. See Semprebon et al.
* Phys. Rev. E (2016) for details. */

const double kappa1 = 0.012;
const double kappa2 = 0.05;
const double kappa3 = 0.05;
const double TERNARY_H1 = 0.0007;
const double TERNARY_H2 = -0.005;
const double TERNARY_H3 = ((kappa3)*(-((TERNARY_H1)/(kappa1))-((TERNARY_H2)/(kappa2))));

const double alpha = 1.000;


/* WETTING */
/* A section of capillary between z1 and z2 (inclusive) will have
 * wetting property H = H, the remainder H = 0 */

const int z1_h = 1;
const int z2_h = 36;

/* OUTPUT */
/* You can generate a file with solid/fluid status information only,
 * or one which includes the wetting parameter H or charge Q. */

/* Wetting: Please don't use STATUS_WITH_H; use STATUS_WITH_C_H
   and set C = 0, if you just want H */

enum {STATUS_ONLY, STATUS_WITH_H, STATUS_WITH_C_H, STATUS_WITH_SIGMA,STATUS_WITH_H1_H2};
const int output_type = STATUS_WITH_H1_H2;

/* OUTPUT FILENAME */

const char * outputfilename = "capillary.001-001";

static void profile(const char *);

int map_special_cross(char * map, int * nsolid);

/*****************************************************************************
 *
 *  main program
 *
 *****************************************************************************/

int main(int argc, char ** argv) {


  char * map_in;
  FILE * fp_orig;
  int i, j, k, n;
  int nsolid = 0;
  int k_pic;

  double * map_h;   /* for wetting coefficient H */
  double * map_c;   /* for additional wetting coefficient C */

  double * map_sig; /* for (surface) charge */

  double rc = 0.5*(xmax-2);
  double x0 = 0.5*xmax + 0.5;
  double y0 = 0.5*ymax + 0.5;
  double x, y, r;
  double h, h1, theta;
  double f1,f2,f3,cos_theta12,cos_theta23,cos_theta31;
  double theta12,theta23,theta31;

  //added for implementation of crystalline capillaries
  double crystalline_cell_radius;
  double diff_x_edges, diff_y_edges, diff_z_edges, r_edges;

  int iobst;
  int obst_start[2*obstacle_number][3];
  int obst_stop[2*obstacle_number][3];
  int gap_length;

  FILE  * WriteFile;	
  char  file[800];

  /* Some default values */
  fe_symm_param_t fe = {.a =    -0.0625,
                        .b =     0.0625,
                        .kappa = 0.053,
                        .c     = 0.0,
                        .h     = 0.0};

  if (argc == 2) profile(argv[1]);

  if (output_type == STATUS_WITH_H || output_type == STATUS_WITH_C_H) {

    printf("Free energy parameters:\n");
    printf("free energy parameter kappa = %f\n", fe.kappa);
    printf("free energy parameter B     = %f\n", fe.b);
    printf("surface free energy   H     = %f\n", fe.h);
    h = fe.h*sqrt(1.0/(fe.kappa*fe.b));
    printf("dimensionless parameter h   = %f\n", h);
    h1 = 0.5*(-pow(1.0 - h, 1.5) + pow(1.0 + h, 1.5));
    printf("dimensionless parameter h1=cos(theta)   = %f\n", h1);
    theta = acos(h1);
    printf("contact angle theta         = %f radians\n", theta);
    theta = theta*180.0/(4.0*atan(1.0));
    printf("                            = %f degrees\n", theta);

  }

  if (output_type == STATUS_WITH_SIGMA) {
    printf("Surface charge sigma = %f\n", sigma);
  }
  if (output_type == STATUS_WITH_H1_H2)
  {
      printf("Ternary free energy parameters:\n");
      printf("free energy parameter kappa1 = %f\n", kappa1);
      printf("free energy parameter kappa2 = %f\n", kappa2);
      printf("free energy parameter kappa3 = %f\n", kappa3);
      printf("free energy parameter alpha = %f\n", alpha);
      f1=pow(alpha*kappa1+4*TERNARY_H1,1.5)-pow(alpha*kappa1-4*TERNARY_H1,1.5);
      f1=f1/sqrt(alpha*kappa1);
      f2=pow(alpha*kappa2+4*TERNARY_H2,1.5)-pow(alpha*kappa2-4*TERNARY_H2,1.5);
      f2=f2/sqrt(alpha*kappa2);
      f3=pow(alpha*kappa3+4*TERNARY_H3,1.5)-pow(alpha*kappa3-4*TERNARY_H3,1.5);
      f3=f3/sqrt(alpha*kappa3);
      cos_theta12=f1/(2.0*(kappa1+kappa2))-f2/(2.0*(kappa1+kappa2));
      cos_theta23=f2/(2.0*(kappa2+kappa3))-f3/(2.0*(kappa2+kappa3));
      cos_theta31=f3/(2.0*(kappa3+kappa1))-f1/(2.0*(kappa3+kappa1));
      printf("dimensionless parameters cos(theta12)   = %f\n", cos_theta12);
      printf("dimensionless parameters cos(theta23)   = %f\n", cos_theta23);
      printf("dimensionless parameters cos(theta13)   = %f\n", cos_theta31);
      theta12=acos(cos_theta12);
      theta23=acos(cos_theta23);
      theta31=acos(cos_theta31);
      printf("contact angle theta12         = %f radians\n", theta12);
      theta12=theta12*180.0/(4.0*atan(1.0));
      printf("contact angle theta12         = %f degrees\n", theta12);
      printf("contact angle theta23         = %f radians\n", theta23);
      theta23=theta23*180.0/(4.0*atan(1.0));
      printf("contact angle theta23         = %f degrees\n", theta23);
      printf("contact angle theta31         = %f radians\n", theta31);
      theta31=theta31*180.0/(4.0*atan(1.0));
      printf("contact angle theta31         = %f degrees\n", theta31);




  }

  map_in = (char *) malloc(xmax*ymax*zmax*sizeof(char));
  if (map_in == NULL) exit(-1);

  map_h = (double *) malloc(xmax*ymax*zmax*sizeof(double));
  if (map_h == NULL) exit(-1);

  map_c = (double *) malloc(xmax*ymax*zmax*sizeof(double));
  if (map_c == NULL) exit(-1);

  map_sig = (double *) malloc(xmax*ymax*zmax*sizeof(double));
  if (map_sig == NULL) exit(-1);

  k_pic = 0; /* Picture */

  /* Begin switch */
  switch (xsection) {

  case SPECIAL_CROSS:
    map_special_cross(map_in, &nsolid);
    k_pic = 1;
    break;

  case CIRCLE:
    for (i = 0; i < xmax; i++) {
      x = 1.0 + i - x0;
      for (j = 0; j < ymax; j++) {
	y = 1.0 + j - y0;
	for (k = 0; k < zmax; k++) {
	  n = ymax*zmax*i + zmax*j + k;

	  map_in[n] = MAP_BOUNDARY;
	  if (output_type == STATUS_WITH_H) { map_h[n] = 0.0; }
	  if (output_type == STATUS_WITH_C_H) { map_h[n] = 0.0; map_c[n] = 0.0; }
      if (output_type == STATUS_WITH_H1_H2) { map_h[n] = 0.0; map_c[n] = 0.0; }

	  map_sig[n] = 0.0;

	  /* Fluid if r(x,y) <= capillary width (L/2) */
	  r = sqrt(x*x + y*y);
	  if (r <= rc) {
	    map_in[n] = MAP_FLUID;
	  }

	  if (map_in[n] == MAP_BOUNDARY) {
	    nsolid++;
<<<<<<< HEAD
	    if (k >= z1 && k <= z2) {
	      if (output_type == STATUS_WITH_H) { map_h[n] = H; }
	      if (output_type == STATUS_WITH_C_H) { map_h[n] = H; map_c[n] = C; }
	      if (output_type == STATUS_WITH_H1_H2) {
		map_h[n] = TERNARY_H1;
		map_c[n] = TERNARY_H2;
	      }
=======
	    if (k >= z1_h && k <= z2_h) {
	      if (output_type == STATUS_WITH_H) { map_h[n] = fe.h; }
	      if (output_type == STATUS_WITH_C_H) {
		map_h[n] = fe.h;
		map_c[n] = fe.c;
	      }

>>>>>>> a9f33280
	      map_sig[n] = sigma;
	    }
	  }
	}
      }
    }

    break;

  case SCC: ;
    /* simple cubic crystal */

    if(xmax % crystalline_cell_size != 0 || ymax % crystalline_cell_size != 0 ||
    zmax % crystalline_cell_size !=0){
        printf("ERROR: wrong ratio of the capillary dimension with respect "
        "to the crystalline cell size. Please check the parameters "
        "xmax, ymax, zmax, and crystalline_cell_size!\n");
        exit(-1);
    }

    k_pic = 0; /* picture */
    printf("k_pic: %d\n", k_pic);

    /* radius of crystalline particle */
    crystalline_cell_radius = 0.5 * crystalline_cell_size;

    double diff_x, diff_y, diff_z;
    printf("crystalline_cell_radius: %f \n", crystalline_cell_radius);

    for (i = 0; i < xmax; i++) {
      for (j = 0; j < ymax; j++) {
	    for (k = 0; k < zmax; k++) {
	      /* distance between the node (i,j,k) and the centre of the
		 nearest crystalline particle, located at the edges of
		 the crystalline cell */
	        diff_x = i - round((double)i/crystalline_cell_size) * crystalline_cell_size;
	        diff_y = j - round((double)j/crystalline_cell_size) * crystalline_cell_size;
	        diff_z = k - round((double)k/crystalline_cell_size) * crystalline_cell_size;

	        r = sqrt(diff_x*diff_x + diff_y*diff_y + diff_z*diff_z);

	        n = ymax*zmax*i + zmax*j + k;

	        map_in[n] = MAP_FLUID;
	        if (output_type == STATUS_WITH_H) { map_h[n] = 0.0; }
	        if (output_type == STATUS_WITH_C_H) { map_h[n] = 0.0; map_c[n] = 0.0; }
	        map_sig[n] = 0.0;

	        if(r <= crystalline_cell_radius){
	            nsolid++;
	            map_in[n] = MAP_BOUNDARY;
	            if (output_type == STATUS_WITH_H) { map_h[n] = fe.h; }
	            if (output_type == STATUS_WITH_C_H) { map_h[n] = fe.h; map_c[n] = fe.c; }
	            map_sig[n] = sigma;
	        }
	    }
	  }
	}
	break;

  case BCC: ;
    /* body centered cubic crystal */

    if(xmax % crystalline_cell_size != 0 || ymax % crystalline_cell_size != 0 ||
    zmax % crystalline_cell_size !=0){
        printf("ERROR: wrong ratio of the capillary dimension with respect "
        "to the crystalline cell size. Please check the parameters "
        "xmax, ymax, zmax, and crystalline_cell_size!\n");
        exit(-1);
    }

    k_pic = 5; //picture
    printf("k_pic: %d\n", k_pic);

    //radius of crystalline particle
    crystalline_cell_radius = 0.25 * sqrt(3) * crystalline_cell_size;
    double diff_x_center, diff_y_center, diff_z_center, r_center;
    printf("crystalline_cell_radius: %f \n", crystalline_cell_radius);

    for (i = 0; i < xmax; i++) {
      for (j = 0; j < ymax; j++) {
	    for (k = 0; k < zmax; k++) {
	        //distance between the node (i,j,k) and the centre of the nearest crystalline particle,
            //located at the edges of the crystalline cell
	        diff_x_edges = i - round((double)i/crystalline_cell_size) * crystalline_cell_size;
	        diff_y_edges = j - round((double)j/crystalline_cell_size) * crystalline_cell_size;
	        diff_z_edges = k - round((double)k/crystalline_cell_size) * crystalline_cell_size;

	        r_edges = sqrt(diff_x_edges*diff_x_edges + diff_y_edges*diff_y_edges + diff_z_edges*diff_z_edges);

	        //distance between the node (i,j,k) and the centre of the crystalline particle,
            //located at the centre of the crystalline cell
	        diff_x_center = i - (floor((double)i/crystalline_cell_size) + 0.5) * crystalline_cell_size;
	        diff_y_center = j - (floor((double)j/crystalline_cell_size) + 0.5) * crystalline_cell_size;
	        diff_z_center = k - (floor((double)k/crystalline_cell_size) + 0.5) * crystalline_cell_size;

	        r_center = sqrt(diff_x_center*diff_x_center + diff_y_center*diff_y_center + diff_z_center*diff_z_center);

	        n = ymax*zmax*i + zmax*j + k;

	        map_in[n] = MAP_FLUID;
	        if (output_type == STATUS_WITH_H) { map_h[n] = 0.0; }
	        if (output_type == STATUS_WITH_C_H) { map_h[n] = 0.0; map_c[n] = 0.0; }
	        map_sig[n] = 0.0;

	        if(r_edges <= crystalline_cell_radius || r_center <= crystalline_cell_radius){
	            nsolid++;
	            map_in[n] = MAP_BOUNDARY;
	            if (output_type == STATUS_WITH_H) { map_h[n] = fe.h; }
	            if (output_type == STATUS_WITH_C_H) { map_h[n] = fe.h; map_c[n] = fe.c; }
	            map_sig[n] = sigma;
	        }
	    }
	  }
	}
	break;

  case FCC: ;
    /* face centered cubic crystal */

    if(xmax % crystalline_cell_size != 0 || ymax % crystalline_cell_size != 0 ||
    zmax % crystalline_cell_size !=0){
        printf("ERROR: wrong ratio of the capillary dimension with respect "
        "to the crystalline cell size. Please check the parameters "
        "xmax, ymax, zmax, and crystalline_cell_size!\n");
        exit(-1);
    }

    k_pic = 0; //picture
    printf("k_pic: %d\n", k_pic);

    //radius of crystalline particle
    crystalline_cell_radius = 0.25 * sqrt(2) * crystalline_cell_size;
    double diff_x_center_xy, diff_y_center_xy, diff_z_center_xy, r_center_xy;
    double diff_x_center_xz, diff_y_center_xz, diff_z_center_xz, r_center_xz;
    double diff_x_center_yz, diff_y_center_yz, diff_z_center_yz, r_center_yz;
    printf("crystalline_cell_radius: %f \n", crystalline_cell_radius);

    for (i = 0; i < xmax; i++) {
      for (j = 0; j < ymax; j++) {
	    for (k = 0; k < zmax; k++) {
	        //distance between the node (i,j,k) and the centre of the nearest crystalline particle,
            //located at the edges of the crystalline cell
	        diff_x_edges = i - round((double)i/crystalline_cell_size) * crystalline_cell_size;
	        diff_y_edges = j - round((double)j/crystalline_cell_size) * crystalline_cell_size;
	        diff_z_edges = k - round((double)k/crystalline_cell_size) * crystalline_cell_size;

	        r_edges = sqrt(diff_x_edges*diff_x_edges + diff_y_edges*diff_y_edges + diff_z_edges*diff_z_edges);

	        //distance between the node (i,j,k) and the centre of the crystalline particle,
            //located at the centre of the xy-surface in the crystalline cell
	        diff_x_center_xy = i - (floor((double)i/crystalline_cell_size) + 0.5) * crystalline_cell_size;
	        diff_y_center_xy = j - (floor((double)j/crystalline_cell_size) + 0.5) * crystalline_cell_size;
	        diff_z_center_xy = k - round((double)k/crystalline_cell_size) * crystalline_cell_size;

	        r_center_xy = sqrt(diff_x_center_xy*diff_x_center_xy + diff_y_center_xy*diff_y_center_xy + diff_z_center_xy*diff_z_center_xy);

	        //distance between the node (i,j,k) and the centre of the crystalline particle,
            //located at the centre of the xz-surface in the crystalline cell
	        diff_x_center_xz = i - (floor((double)i/crystalline_cell_size) + 0.5) * crystalline_cell_size;
	        diff_y_center_xz = j - round((double)j/crystalline_cell_size) * crystalline_cell_size;
	        diff_z_center_xz = k - (floor((double)k/crystalline_cell_size) + 0.5) * crystalline_cell_size;

	        r_center_xz = sqrt(diff_x_center_xz*diff_x_center_xz + diff_y_center_xz*diff_y_center_xz + diff_z_center_xz*diff_z_center_xz);

	        //distance between the node (i,j,k) and the centre of the crystalline particle,
            //located at the centre of the yz-surface in the crystalline cell
	        diff_x_center_yz = i - round((double)i/crystalline_cell_size) * crystalline_cell_size;
	        diff_y_center_yz = j - (floor((double)j/crystalline_cell_size) + 0.5) * crystalline_cell_size;
	        diff_z_center_yz = k - (floor((double)k/crystalline_cell_size) + 0.5) * crystalline_cell_size;

	        r_center_yz = sqrt(diff_x_center_yz*diff_x_center_yz + diff_y_center_yz*diff_y_center_yz + diff_z_center_yz*diff_z_center_yz);

	        n = ymax*zmax*i + zmax*j + k;

	        map_in[n] = MAP_FLUID;
	        if (output_type == STATUS_WITH_H) { map_h[n] = 0.0; }
	        if (output_type == STATUS_WITH_C_H) { map_h[n] = 0.0; map_c[n] = 0.0; }
	        map_sig[n] = 0.0;

	        if(r_edges <= crystalline_cell_radius || r_center_xy <= crystalline_cell_radius ||
	            r_center_xz <= crystalline_cell_radius || r_center_yz <= crystalline_cell_radius){
	            nsolid++;
	            map_in[n] = MAP_BOUNDARY;
	            if (output_type == STATUS_WITH_H) { map_h[n] = fe.h; }
	            if (output_type == STATUS_WITH_C_H) { map_h[n] = fe.h; map_c[n] = fe.c; }
	            map_sig[n] = sigma;
	        }
	    }
	  }
	}
	break;

  case SQUARE:

    /* Square */

    for (i = 0; i < xmax; i++) {
      for (j = 0; j < ymax; j++) {
	for (k = 0; k < zmax; k++) {

	  n = ymax*zmax*i + zmax*j + k;

	  map_in[n] = MAP_FLUID;
	  if (output_type == STATUS_WITH_H) { map_h[n] = 0.0; }
	  if (output_type == STATUS_WITH_C_H) { map_h[n] = 0.0; map_c[n] = 0.0; }
      if (output_type == STATUS_WITH_H1_H2) { map_h[n] = 0.0; map_c[n] = 0.0; }
	  map_sig[n] = 0.0;
	  
	  if (i == 0 || j == 0 || i == xmax - 1 || j == ymax - 1) {
	    map_in[n] = MAP_BOUNDARY;
	  }

	  if (map_in[n] == MAP_BOUNDARY) {
	    nsolid++;
<<<<<<< HEAD
	    if (k >= z1 && k <= z2) {
	      if (output_type == STATUS_WITH_H) { map_h[n] = H; }
       	      if (output_type == STATUS_WITH_C_H) { map_h[n] = H; map_c[n] = C; }
              if (output_type == STATUS_WITH_H1_H2) {
		map_h[n] = TERNARY_H1;
		map_c[n] = TERNARY_H2;
=======
	    if (k >= z1_h && k <= z2_h) {
	      if (output_type == STATUS_WITH_H) { map_h[n] = fe.h; }
       	      if (output_type == STATUS_WITH_C_H) {
		map_h[n] = fe.h;
		map_c[n] = fe.c;
>>>>>>> a9f33280
	      }
	      map_sig[n] = sigma;
	    }
	  }
	}
      }
    }

    break;


  case XWALL:

    for (i = 0; i < xmax; i++) {
      for (j = 0; j < ymax; j++) {
	for (k = 0; k < zmax; k++) {
	  n = ymax*zmax*i + zmax*j + k;
	  map_in[n] = MAP_FLUID;
	  if (output_type == STATUS_WITH_H) { map_h[n] = 0.0; } 
	  if (output_type == STATUS_WITH_C_H) { map_h[n] = 0.0; map_c[n] = 0.0; }
      if (output_type == STATUS_WITH_H1_H2) { map_h[n] = 0.0; map_c[n] = 0.0; }
	  map_sig[n] = 0.0;
	  if (i == 0 || i == xmax - 1) {
	    map_in[n] = MAP_BOUNDARY;
	    if (output_type == STATUS_WITH_SIGMA) {
            map_sig[n] = sigma;
	    }
<<<<<<< HEAD
	    if (output_type == STATUS_WITH_H) { map_h[n] = H; }
	    if (output_type == STATUS_WITH_C_H) { map_h[n] = H; map_c[n] = C; }
	    if (output_type == STATUS_WITH_C_H) {
	      map_h[n] = TERNARY_H1;
	      map_c[n] = TERNARY_H2;
=======
	    if (output_type == STATUS_WITH_H) { map_h[n] = fe.h; }
	    if (output_type == STATUS_WITH_C_H) {
	      map_h[n] = fe.h;
	      map_c[n] = fe.c;
>>>>>>> a9f33280
	    }
	    ++nsolid;
	  }
	}
      }
    }

    break;


  case XWALL_BOTTOM:

    for (i = 0; i < xmax; i++) {
      for (j = 0; j < ymax; j++) {
	for (k = 0; k < zmax; k++) {
	  n = ymax*zmax*i + zmax*j + k;
	  map_in[n] = MAP_FLUID;
	  if (output_type == STATUS_WITH_H) { map_h[n] = 0.0; } 
	  if (output_type == STATUS_WITH_C_H) { map_h[n] = 0.0; map_c[n] = 0.0; }
      if (output_type == STATUS_WITH_H1_H2) { map_h[n] = 0.0; map_c[n] = 0.0; }
	  map_sig[n] = 0.0;
	  if (i == 0) {
	    map_in[n] = MAP_BOUNDARY;
	    if (output_type == STATUS_WITH_SIGMA) {
            map_sig[n] = sigma;
	    }
<<<<<<< HEAD
	    if (output_type == STATUS_WITH_H) { map_h[n] = H; }
	    if (output_type == STATUS_WITH_C_H) { map_h[n] = H; map_c[n] = C; }
	    if (output_type == STATUS_WITH_H1_H2) {
	      map_h[n] = TERNARY_H1;
	      map_c[n] = TERNARY_H2;
=======
	    if (output_type == STATUS_WITH_H) {
	      map_h[n] = fe.h;
	    }
	    if (output_type == STATUS_WITH_C_H) {
	      map_h[n] = fe.h;
	      map_c[n] = fe.c;
>>>>>>> a9f33280
	    }
	    ++nsolid;
	  }
	  if (i == xmax - 1) {
	    map_in[n] = MAP_BOUNDARY;
	    if (output_type == STATUS_WITH_SIGMA) {
            map_sig[n] = sigma;
	    }
	    if (output_type == STATUS_WITH_H) { map_h[n] = 0.0; }
	    if (output_type == STATUS_WITH_C_H) { map_h[n] = 0.0; map_c[n] = 0.0; }
        if (output_type == STATUS_WITH_C_H) { map_h[n] = 0.0; map_c[n] = 0.0; }
	    ++nsolid;
	  }


	}
      }
    }

    break;


  case XWALL_OBSTACLES:

    printf("\n%d obstacles per x-wall of length %d, height %d and depth %d\n\n", 
	      obstacle_number, obstacle_length, obstacle_height, obstacle_depth);

    /* define obstacles on bottom wall */
    for (iobst = 0; iobst < obstacle_number; iobst++) {

      /* height of obstacle */
      obst_start[iobst][0] = 1;
      obst_stop[iobst][0]  = obst_start[iobst][0] + obstacle_height - 1;

      /* y-gap between two obstacles along x-wall */
      gap_length = (ymax-obstacle_number*obstacle_length)/(obstacle_number);
      obst_start[iobst][1] = gap_length/2 + iobst*(gap_length+obstacle_length);
      obst_stop[iobst][1]  = obst_start[iobst][1] + obstacle_length - 1;

      /* gap between boundary and obstacle if centrally positioned along z */
      gap_length = (zmax-obstacle_depth)/2;
      obst_start[iobst][2] = gap_length;
      obst_stop[iobst][2]  = obst_start[iobst][2] + obstacle_depth - 1;

      printf("Obstacle %d x-position %d to %d, y-position %d to %d, z-position %d to %d\n", iobst, 
	obst_start[iobst][0],obst_stop[iobst][0],obst_start[iobst][1],obst_stop[iobst][1],obst_start[iobst][2],obst_stop[iobst][2]);
    }

    /* define obstacles on top wall */
    for (iobst = obstacle_number; iobst < 2*obstacle_number; iobst++) {

      /* height of obstacle */
      obst_start[iobst][0] = xmax - 1 - obstacle_height;
      obst_stop[iobst][0]  = xmax - 1 - 1;

      /* y-gap between two obstacles along x-wall */
      gap_length = (ymax-obstacle_number*obstacle_length)/(obstacle_number);
      obst_start[iobst][1] = gap_length/2 + (iobst-obstacle_number)*(gap_length+obstacle_length);
      obst_stop[iobst][1]  = obst_start[iobst][1] + obstacle_length - 1;

      /* gap between boundary and obstacle if centrally positioned along z */
      gap_length = (zmax-obstacle_depth)/2;
      obst_start[iobst][2] = gap_length;
      obst_stop[iobst][2]  = obst_start[iobst][2] + obstacle_depth - 1;

      printf("Obstacle %d x-position %d to %d, y-position %d to %d, z-position %d to %d\n", iobst, 
	obst_start[iobst][0],obst_stop[iobst][0],obst_start[iobst][1],obst_stop[iobst][1],obst_start[iobst][2],obst_stop[iobst][2]);
    }

    sprintf(file,"Configuration_capillary.dat");
    WriteFile=fopen(file,"w");
    fprintf(WriteFile,"#i j k map sigma\n");

    for (i = 0; i < xmax; i++) {
      for (j = 0; j < ymax; j++) {
	for (k = 0; k < zmax; k++) {

	  n = ymax*zmax*i + zmax*j + k;
	  map_in[n]  = MAP_FLUID;
	  map_sig[n] = 0.0;

	  /* x-walls */

	  if (i == 0 || i == xmax-1) {

	    map_in[n] = MAP_BOUNDARY;
	    ++nsolid;

	    if (output_type == STATUS_WITH_SIGMA) {

	      /* set wall charge */
	      map_sig[n] = sigma; 

	      /* remove charge at contact lines with obstacles */
	      for (iobst = 0; iobst < 2*obstacle_number ; iobst++) {
		if (j >= obst_start[iobst][1] && j <= obst_stop[iobst][1] 
		    && k >= obst_start[iobst][2] && k <= obst_stop[iobst][2]){
		  map_sig[n] = 0.0;
		}
	      }

	    }

	  }

	  /* obstacles on bottom wall */
	  for (iobst = 0; iobst < obstacle_number ; iobst++) {

	    if (i >= obst_start[iobst][0] && i <= obst_stop[iobst][0]
	     && j >= obst_start[iobst][1] && j <= obst_stop[iobst][1]
	     && k >= obst_start[iobst][2] && k <= obst_stop[iobst][2]) {

	      map_in[n] = MAP_BOUNDARY;
	      ++nsolid;

	      if (output_type == STATUS_WITH_SIGMA) { 

		// add charge to x-boundary of obstacle
		if (i == obst_stop[iobst][0]) map_sig[n] = sigma; 
		// add charge to y-boundary of obstacle
		if (j == obst_start[iobst][1] || j == obst_stop[iobst][1]) map_sig[n] = sigma;		
		// add charge to z-boundary of obstacle, no boundary for obstacle_depth == zmax
		if ((k == obst_start[iobst][2] || k == obst_stop[iobst][2]) && obstacle_depth != zmax) map_sig[n] = sigma;		

	      }
	    }
	  } 

	  /* obstacles on top wall */
	  for (iobst = obstacle_number; iobst < 2*obstacle_number ; iobst++) {

	    if (i >= obst_start[iobst][0] && i <= obst_stop[iobst][0]
	     && j >= obst_start[iobst][1] && j <= obst_stop[iobst][1]
	     && k >= obst_start[iobst][2] && k <= obst_stop[iobst][2]) {

	      map_in[n] = MAP_BOUNDARY;
	      ++nsolid;

	      if (output_type == STATUS_WITH_SIGMA) { 

		// add charge to x-boundary of obstacle
		if (i == obst_start[iobst][0]) map_sig[n] = sigma; 
		// add charge to y-boundary of obstacle
		if (j == obst_start[iobst][1] || j == obst_stop[iobst][1]) map_sig[n] = sigma;		
		// add charge to z-boundary of obstacl, no boundary for obstacle_depth == zmax
		if ((k == obst_start[iobst][2] || k == obst_stop[iobst][2]) && obstacle_depth != zmax) map_sig[n] = sigma;		

	      }
	    }
	  }

	  fprintf(WriteFile,"%d %d %d %d %f\n", i, j, k, map_in[n], map_sig[n]);


	}
      }
    }

    fclose(WriteFile);

    break;


  case YWALL:

    for (i = 0; i < xmax; i++) {
      for (j = 0; j < ymax; j++) {
	for (k = 0; k < zmax; k++) {
	  n = ymax*zmax*i + zmax*j + k;
	  map_in[n] = MAP_FLUID;
	  map_sig[n] = 0.0;
	  if (output_type == STATUS_WITH_H) { map_h[n] = 0.0; }
          if (output_type == STATUS_WITH_C_H) { map_h[n] = 0.0; map_c[n] = 0.0; }
          if (output_type == STATUS_WITH_H1_H2) { map_h[n] = 0.0; map_c[n] = 0.0; }

	  if (j == 0 || j == ymax - 1) {
	    map_in[n] = MAP_BOUNDARY;
	    if (output_type == STATUS_WITH_SIGMA) {
	      map_sig[n] = sigma;
	    }
<<<<<<< HEAD
	    if (output_type == STATUS_WITH_H) { map_h[n] = H; }
            if (output_type == STATUS_WITH_C_H) { map_h[n] = H; map_c[n] = C; }
            if (output_type == STATUS_WITH_H1_H2) {
	      map_h[n] = TERNARY_H1;
	      map_c[n] = TERNARY_H2;
=======
	    if (output_type == STATUS_WITH_H) { map_h[n] = fe.h; }
            if (output_type == STATUS_WITH_C_H) {
	      map_h[n] = fe.h;
	      map_c[n] = fe.c;
>>>>>>> a9f33280
	    }
	    ++nsolid;
	  }
	}
      }
    }
    break;


  case ZWALL:

    for (i = 0; i < xmax; i++) {
      for (j = 0; j < ymax; j++) {
	for (k = 0; k < zmax; k++) {
	  n = ymax*zmax*i + zmax*j + k;
	  map_in[n] = MAP_FLUID;
	  map_sig[n] = 0.0;
	  if (output_type == STATUS_WITH_H) { map_h[n] = 0.0; }
          if (output_type == STATUS_WITH_C_H) { map_h[n] = 0.0; map_c[n] = 0.0; }
          if (output_type == STATUS_WITH_H1_H2) { map_h[n] = 0.0; map_c[n] = 0.0; }
	  if (k == 0 || k == zmax - 1) {
	    map_in[n] = MAP_BOUNDARY;
	    if (output_type == STATUS_WITH_SIGMA) {
	      map_sig[n] = sigma;
	    }
<<<<<<< HEAD
	    if (output_type == STATUS_WITH_H) { map_h[n] = H; }
            if (output_type == STATUS_WITH_C_H) { map_h[n] = H; map_c[n] = C; }
	    if (output_type == STATUS_WITH_H1_H2) {
	      map_h[n] = TERNARY_H1;
	      map_c[n] = TERNARY_H2;
=======
	    if (output_type == STATUS_WITH_H) { map_h[n] = fe.h; }
            if (output_type == STATUS_WITH_C_H) {
	      map_h[n] = fe.h;
	      map_c[n] = fe.c;
>>>>>>> a9f33280
	    }
	    ++nsolid;
	  }
	}
      }
    }

    break;
  default:
    printf("No cross-section!\n");
    /* End switch */
  }

  /* picture */

  printf("\nCross section (%d = fluid, %d = solid)\n", MAP_FLUID, MAP_BOUNDARY);

  for (i = 0; i < xmax; i++) {
    for (j = 0; j < ymax; j++) {
	n = ymax*zmax*i + zmax*j + k_pic;
      
	if (map_in[n] == MAP_BOUNDARY) printf(" %d", MAP_BOUNDARY);
	if (map_in[n] == MAP_FLUID)    printf(" %d", MAP_FLUID);
    }
    printf("\n");
  }


  if (output_type == STATUS_WITH_H)  {
    sprintf(file,"Configuration_capillary.dat");
    WriteFile=fopen(file,"w");
    fprintf(WriteFile,"#x y z n map H\n");

    for (i = 0; i < xmax; i++) {
      for (j = 0; j < ymax; j++) {
	for (k = 0; k < zmax; k++) {

	n = ymax*zmax*i + zmax*j + k;

	if (map_in[n] == MAP_BOUNDARY) { fprintf(WriteFile,"%i %i %i %i %d %f\n", i, j, k, n, MAP_BOUNDARY, map_h[n]); }
	if (map_in[n] == MAP_FLUID)    { fprintf(WriteFile,"%i %i %i %i %d %f\n", i, j, k, n, MAP_FLUID, map_h[n]); }

	}  
      }  
    }
    fclose(WriteFile);
  }


  if (output_type == STATUS_WITH_C_H)  {
    sprintf(file,"Configuration_capillary.dat");
    WriteFile=fopen(file,"w");
    fprintf(WriteFile,"#x y z n map H C\n");

    for (i = 0; i < xmax; i++) {
      for (j = 0; j < ymax; j++) {
	for (k = 0; k < zmax; k++) {

	n = ymax*zmax*i + zmax*j + k;
      
	if (map_in[n] == MAP_BOUNDARY) { fprintf(WriteFile,"%i %i %i %i %d %f %f\n", i, j, k, n, MAP_BOUNDARY, map_h[n], map_c[n]); }
	if (map_in[n] == MAP_FLUID)    { fprintf(WriteFile,"%i %i %i %i %d %f %f\n", i, j, k, n, MAP_FLUID, map_h[n], map_c[n]); }

	}  
      }  
    }
    fclose(WriteFile);
  }
    if (output_type == STATUS_WITH_H1_H2)  {
      sprintf(file,"Configuration_capillary.dat");
      WriteFile=fopen(file,"w");
      fprintf(WriteFile,"#x y z n map H1 H2\n");

      for (i = 0; i < xmax; i++) {
        for (j = 0; j < ymax; j++) {
      for (k = 0; k < zmax; k++) {

      n = ymax*zmax*i + zmax*j + k;
        
      if (map_in[n] == MAP_BOUNDARY) { fprintf(WriteFile,"%i %i %i %i %d %f %f\n", i, j, k, n, MAP_BOUNDARY, map_h[n], map_c[n]); }
      if (map_in[n] == MAP_FLUID)    { fprintf(WriteFile,"%i %i %i %i %d %f %f\n", i, j, k, n, MAP_FLUID, map_h[n], map_c[n]); }

      }
        }
      }
      fclose(WriteFile);
    }


  //printf("n = %d nsolid = %d nfluid = %d\n", xmax*ymax*zmax, nsolid,
	// xmax*ymax*zmax - nsolid);
  //changed for implementation of crystalline capillaries in order to see the volume fraction of the crystals
  printf("n = %d nsolid = %d nfluid = %d nsolid fraction: %f \n", xmax*ymax*zmax, nsolid,
	 xmax*ymax*zmax - nsolid, (double)nsolid/(xmax*ymax*zmax));

  /* Write new data as char */

  fp_orig = fopen(outputfilename, "w");
  if (fp_orig == NULL) {
    printf("Cant open output\n");
    exit(-1);
  }

  for (i = 0; i < xmax; i++) {
    for (j = 0; j < ymax; j++) {
      for (k = 0; k < zmax; k++) {
	n = ymax*zmax*i + zmax*j + k;

	fputc(map_in[n], fp_orig);
	if (output_type == STATUS_WITH_H) {
	  fwrite(map_h + n, sizeof(double), 1, fp_orig);
	}
	if (output_type == STATUS_WITH_C_H) {
	  fwrite(map_c + n, sizeof(double), 1, fp_orig);
	  fwrite(map_h + n, sizeof(double), 1, fp_orig);
	}
    if (output_type == STATUS_WITH_H1_H2) {
      fwrite(map_c + n, sizeof(double), 1, fp_orig);
      fwrite(map_h + n, sizeof(double), 1, fp_orig);
    }
	if (output_type == STATUS_WITH_SIGMA) {
	  fwrite(map_sig + n, sizeof(double), 1, fp_orig);
	}
      }
    }
  }

  fclose(fp_orig);

  free(map_in);
  free(map_c);
  free(map_h);
  free(map_sig);

  return 0;
}

/*****************************************************************************
 *
 *  profile
 *
 *  This attempts to give a profile of the interface as a function
 *  of the radial distance from the centre of the capillary defined
 *  above.
 *
 *  For each position (i, j) we examine the 1-d profile phi(z) and
 *  locate the position of zero by linear interpolation. The results
 *  go to standard output.
 *
 *  Note that the test for the interface assumes the phi = -1 block
 *  is in the middle of the system (see block initialisation in
 *  src/phi_stats.c).
 *
 *****************************************************************************/

static void profile(const char * filename) {

  int ic, jc, kc, index;
  int inside;
  int nread;
  double rc = 0.5*(xmax-2);
  double x0 = 0.5*xmax + 0.5;
  double y0 = 0.5*ymax + 0.5;
  double r, x, y;
  double * phi;
  FILE * fp;

  phi = (double *) malloc(xmax*ymax*zmax*sizeof(double));
  if (phi == NULL) {
    printf("malloc(phi) failed\n");
    exit(-1);
  }

  /* Read the data */

  printf("Reading phi data from %s...\n", filename);

  fp = fopen(filename, "r");
  if (fp == NULL) {
    printf("Failed to open %s\n", filename);
    exit(-1);
  }

  for (ic = 0; ic < xmax; ic++) {
    for (jc = 0; jc < ymax; jc++) {
      for (kc = 0; kc < zmax; kc++) {
	index = ic*zmax*ymax + jc*zmax + kc;
	nread = fread(phi + index, sizeof(double), 1, fp);
	if (nread != 1) printf("Read failed\n");
      }
    }
  }

  fclose(fp);

  /* Find the interface for each solid location */

  for (ic = 0; ic < xmax; ic++) {
    x = 1.0 + ic - x0;
    for (jc = 0; jc < ymax; jc++) {
      y = 1.0 + jc - y0;

      r = sqrt(x*x + y*y);

      /* Work out whether solid or fluid */
      inside = 0;
      if (xsection == SQUARE) {
	if (ic > 0 && ic < xmax-1 && jc > 0 && jc < ymax-1) inside = 1;
      }
      if (xsection == CIRCLE) {
	if (r <= rc) inside = 1;
      }

      if (inside) {
	/* Examine the profile */
	double h, dh;
	h = -1.0;

	for (kc = z1_h; kc <= z2_h; kc++) {
	  index = ic*zmax*ymax + jc*zmax + kc;
	  if (phi[index] > 0.0 && phi[index+1] < 0.0) {
	    /* Linear interpolation to get surface position */
	    dh = phi[index] / (phi[index] - phi[index+1]);
	    h = 1.0 + kc + dh;
	  }
	}
	printf("%f %f\n", r, h);
      }
    }
  }

  free(phi);

  /* Do not return! */
  exit(0);

  return;
}

/******************************************************************************
 *
 *  map_special_cross
 *
 *  Make a cross shape which looks like a '+' in the x-y plane.
 *
 *  We use the system size from above so
 *   (Lx, Ly, Lz) = (xmax, ymax, zmax).
 *
 *  Along the x-direction we have a periodic channel of width
 *  W, with the centre of the channel at Ly/2. The channel is
 *  'open', ie., periodic at x = 1 and x = Lx.
 *
 *  In the y-direction we have two dead-end arms of length
 *  W_arm in the x-direction. The extent of each arm in the
 *  y-direction is (Ly - W - 2)/2 (one point is solid at
 *  y = 1 and y = Ly to form the dead-end.
 *
 *  The height is the same everywhere in the z-direction
 *  (height = Lz - 2, ie., it is 'closed' at top and bottom).
 *
 *  Example: xmax = 19, ymax = 13, zmax = 9; w = 5, w_arm = 4.
 *  To minimise computational modes, it's a good idea to have
 *  xmax, ymax, zmax, odd numbers.
 *
 *****************************************************************************/

int map_special_cross(char * map_in, int * nsolid) {

  const int w = 5;
  const int w_arm = 4;
  int index, ic, jc, kc;
  int x0, x1, j0, j1;
  int ns;

  assert(map_in);
  assert(nsolid);

  /* The plan.
   * 1. Set all the points to solid
   * 2. Drive a period channel along the x-direction
   * 3. Drive a non-periodic channel across the y-direction */

  printf("Special cross routine\n");
  printf("Lx Ly Lz: %4d %4d %4d\n", xmax, ymax, zmax);
  printf("Channel width: %3d\n", w);
  printf("Arm length:    %3d\n", w_arm);

  assert(ymax % 2);  /* Odd number of points */
  assert(w % 2);     /* Odd number of points */

  /* Set all points to solid */

  for (ic = 1; ic <= xmax; ic++) {
    for (jc = 1; jc <= ymax; jc++) {
      for (kc = 1; kc <= zmax; kc++) {

	/* Memory index */
	index = ymax*zmax*(ic-1) + zmax*(jc-1) + (kc-1);
	map_in[index] = MAP_BOUNDARY;
      }
    }
  }

  /* Centred peridoic channel in x-direction */

  j0 = (ymax+1)/2 - (w-1)/2;
  j1 = (ymax+1)/2 + (w-1)/2;

  for (ic = 1; ic <= xmax; ic++) {
    for (jc = j0; jc <= j1; jc++) {
      for (kc = 2; kc <= zmax-1; kc++) {

	/* Memory index */
	index = ymax*zmax*(ic-1) + zmax*(jc-1) + (kc-1);
	map_in[index] = MAP_FLUID;
      }
    }
  }

  /* The 'arms' of the cross */

  x0 = (xmax - w_arm + 1)/2 + (xmax % 2);
  x1 = x0 + w_arm - 1;

  for (ic = x0; ic <= x1; ic++) {
    for (jc = 2; jc <= ymax-1; jc++) {
      for (kc = 2; kc <= zmax-1; kc++) {

	/* Memory index */
	index = ymax*zmax*(ic-1) + zmax*(jc-1) + (kc-1);
	map_in[index] = MAP_FLUID;
      }
    }
  }

  /* Count solid points for return */

  ns = 0;

  for (ic = 1; ic <= xmax; ic++) {
    for (jc = 1; jc <= ymax; jc++) {
      for (kc = 1; kc <= zmax; kc++) {

	/* Memory index */
	index = ymax*zmax*(ic-1) + zmax*(jc-1) + (kc-1);
	if (map_in[index] == MAP_BOUNDARY) ++ns;
      }
    }
  }

  *nsolid = ns;

  return 0;
}<|MERGE_RESOLUTION|>--- conflicted
+++ resolved
@@ -82,12 +82,6 @@
 /* Set the fluid and solid free energy parameters. The fluid parameters
  * must match those used in the main calculation. See Desplat et al.
  * Comp. Phys. Comm. (2001) for details. */
-<<<<<<< HEAD
-const double kappa = 0.053;
-const double B = 0.0625;
-const double H = 0.00;
-const double C = 0.000;	// Following Desplat et al.
-=======
 
 typedef struct fe_symm_param_s fe_symm_param_t;
 
@@ -98,7 +92,6 @@
   double c;      /* Surface free energy C */
   double h;      /* Surface free energy H */
 };
->>>>>>> a9f33280
 
 /* TERNARY FREE ENERGY PARAMETERS */
 /* Set the fluid and solid free energy parameters. The fluid parameters
@@ -279,7 +272,7 @@
 	  map_in[n] = MAP_BOUNDARY;
 	  if (output_type == STATUS_WITH_H) { map_h[n] = 0.0; }
 	  if (output_type == STATUS_WITH_C_H) { map_h[n] = 0.0; map_c[n] = 0.0; }
-      if (output_type == STATUS_WITH_H1_H2) { map_h[n] = 0.0; map_c[n] = 0.0; }
+	  if (output_type == STATUS_WITH_H1_H2) { map_h[n] = 0.0; map_c[n] = 0.0; }
 
 	  map_sig[n] = 0.0;
 
@@ -291,23 +284,16 @@
 
 	  if (map_in[n] == MAP_BOUNDARY) {
 	    nsolid++;
-<<<<<<< HEAD
-	    if (k >= z1 && k <= z2) {
-	      if (output_type == STATUS_WITH_H) { map_h[n] = H; }
-	      if (output_type == STATUS_WITH_C_H) { map_h[n] = H; map_c[n] = C; }
-	      if (output_type == STATUS_WITH_H1_H2) {
-		map_h[n] = TERNARY_H1;
-		map_c[n] = TERNARY_H2;
-	      }
-=======
 	    if (k >= z1_h && k <= z2_h) {
 	      if (output_type == STATUS_WITH_H) { map_h[n] = fe.h; }
 	      if (output_type == STATUS_WITH_C_H) {
 		map_h[n] = fe.h;
 		map_c[n] = fe.c;
 	      }
-
->>>>>>> a9f33280
+	      if (output_type == STATUS_WITH_H1_H2) {
+		map_h[n] = TERNARY_H1;
+		map_c[n] = TERNARY_H2;
+	      }
 	      map_sig[n] = sigma;
 	    }
 	  }
@@ -523,20 +509,15 @@
 
 	  if (map_in[n] == MAP_BOUNDARY) {
 	    nsolid++;
-<<<<<<< HEAD
-	    if (k >= z1 && k <= z2) {
-	      if (output_type == STATUS_WITH_H) { map_h[n] = H; }
-       	      if (output_type == STATUS_WITH_C_H) { map_h[n] = H; map_c[n] = C; }
-              if (output_type == STATUS_WITH_H1_H2) {
-		map_h[n] = TERNARY_H1;
-		map_c[n] = TERNARY_H2;
-=======
 	    if (k >= z1_h && k <= z2_h) {
 	      if (output_type == STATUS_WITH_H) { map_h[n] = fe.h; }
        	      if (output_type == STATUS_WITH_C_H) {
 		map_h[n] = fe.h;
 		map_c[n] = fe.c;
->>>>>>> a9f33280
+	      }
+              if (output_type == STATUS_WITH_H1_H2) {
+		map_h[n] = TERNARY_H1;
+		map_c[n] = TERNARY_H2;
 	      }
 	      map_sig[n] = sigma;
 	    }
@@ -564,18 +545,14 @@
 	    if (output_type == STATUS_WITH_SIGMA) {
             map_sig[n] = sigma;
 	    }
-<<<<<<< HEAD
-	    if (output_type == STATUS_WITH_H) { map_h[n] = H; }
-	    if (output_type == STATUS_WITH_C_H) { map_h[n] = H; map_c[n] = C; }
-	    if (output_type == STATUS_WITH_C_H) {
-	      map_h[n] = TERNARY_H1;
-	      map_c[n] = TERNARY_H2;
-=======
 	    if (output_type == STATUS_WITH_H) { map_h[n] = fe.h; }
 	    if (output_type == STATUS_WITH_C_H) {
 	      map_h[n] = fe.h;
 	      map_c[n] = fe.c;
->>>>>>> a9f33280
+	    }
+	    if (output_type == STATUS_WITH_C_H) {
+	      map_h[n] = TERNARY_H1;
+	      map_c[n] = TERNARY_H2;
 	    }
 	    ++nsolid;
 	  }
@@ -602,20 +579,16 @@
 	    if (output_type == STATUS_WITH_SIGMA) {
             map_sig[n] = sigma;
 	    }
-<<<<<<< HEAD
-	    if (output_type == STATUS_WITH_H) { map_h[n] = H; }
-	    if (output_type == STATUS_WITH_C_H) { map_h[n] = H; map_c[n] = C; }
+	    if (output_type == STATUS_WITH_H) {
+	      map_h[n] = fe.h;
+	    }
+	    if (output_type == STATUS_WITH_C_H) {
+	      map_h[n] = fe.h;
+	      map_c[n] = fe.c;
+	    }
 	    if (output_type == STATUS_WITH_H1_H2) {
 	      map_h[n] = TERNARY_H1;
 	      map_c[n] = TERNARY_H2;
-=======
-	    if (output_type == STATUS_WITH_H) {
-	      map_h[n] = fe.h;
-	    }
-	    if (output_type == STATUS_WITH_C_H) {
-	      map_h[n] = fe.h;
-	      map_c[n] = fe.c;
->>>>>>> a9f33280
 	    }
 	    ++nsolid;
 	  }
@@ -796,18 +769,14 @@
 	    if (output_type == STATUS_WITH_SIGMA) {
 	      map_sig[n] = sigma;
 	    }
-<<<<<<< HEAD
-	    if (output_type == STATUS_WITH_H) { map_h[n] = H; }
-            if (output_type == STATUS_WITH_C_H) { map_h[n] = H; map_c[n] = C; }
-            if (output_type == STATUS_WITH_H1_H2) {
-	      map_h[n] = TERNARY_H1;
-	      map_c[n] = TERNARY_H2;
-=======
 	    if (output_type == STATUS_WITH_H) { map_h[n] = fe.h; }
             if (output_type == STATUS_WITH_C_H) {
 	      map_h[n] = fe.h;
 	      map_c[n] = fe.c;
->>>>>>> a9f33280
+	    }
+            if (output_type == STATUS_WITH_H1_H2) {
+	      map_h[n] = TERNARY_H1;
+	      map_c[n] = TERNARY_H2;
 	    }
 	    ++nsolid;
 	  }
@@ -833,18 +802,14 @@
 	    if (output_type == STATUS_WITH_SIGMA) {
 	      map_sig[n] = sigma;
 	    }
-<<<<<<< HEAD
-	    if (output_type == STATUS_WITH_H) { map_h[n] = H; }
-            if (output_type == STATUS_WITH_C_H) { map_h[n] = H; map_c[n] = C; }
-	    if (output_type == STATUS_WITH_H1_H2) {
-	      map_h[n] = TERNARY_H1;
-	      map_c[n] = TERNARY_H2;
-=======
 	    if (output_type == STATUS_WITH_H) { map_h[n] = fe.h; }
             if (output_type == STATUS_WITH_C_H) {
 	      map_h[n] = fe.h;
 	      map_c[n] = fe.c;
->>>>>>> a9f33280
+	    }
+	    if (output_type == STATUS_WITH_H1_H2) {
+	      map_h[n] = TERNARY_H1;
+	      map_c[n] = TERNARY_H2;
 	    }
 	    ++nsolid;
 	  }

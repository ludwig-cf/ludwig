--- conflicted
+++ resolved
@@ -186,11 +186,8 @@
 /* Settings */
 
 /* Instruction-level-parallelism vector length  - to be tuned to hardware*/
-<<<<<<< HEAD
-#if ! defined(VVL)
-=======
+
 #ifndef VVL
->>>>>>> 9ac48e4b
 #define VVL VVL_C
 #endif
 

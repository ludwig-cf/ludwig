/*****************************************************************************
 *
 *  lb_data.c
 *
 *  This encapsulates data/operations related to distributions.
 *  However, the implementation of the distribution is exposed
 *  for performance-critical operations ehich, for space
 *  considerations, are not included in this file.
 *
 *  Edinburgh Soft Matter and Statistical Physics Group and
 *  Edinburgh Parallel Computing Centre
 *
 *  (c) 2010-2024 The University of Edinburgh
 *
 *  Contributing authors:
 *  Kevin Stratford (kevin@epcc.ed.ac.uk)
 *  Alan Gray (alang@epcc.ed.ac.uk)
 *  Erlend Davidson provided the original reduced halo swap
 *  (now retired, the code that is).
 *
 *****************************************************************************/

#include <assert.h>
#include <limits.h>
#include <stdio.h>
#include <stdlib.h>
#include <string.h>

#include "lb_data.h"

#include "timer.h"
#include "util.h"

#include "nvtx3/nvToolsExt.h"

static int lb_mpi_init(lb_t * lb);
static int lb_model_param_init(lb_t * lb);
static int lb_init(lb_t * lb);
static int lb_data_touch(lb_t * lb);

int lb_halo_dequeue_recv(lb_t * lb, const lb_halo_t * h, int irreq);
int lb_halo_enqueue_send(const lb_t * lb, lb_halo_t * h, int irreq);

static __constant__ lb_collide_param_t static_param;

#ifdef HAVE_OPENMPI_
/* This provides MPIX_CUDA_AWARE_SUPPORT .. */
#include "mpi-ext.h"
#endif

#ifdef __NVCC__
/* There are two file-scope switches here, which need to be generalised
 * via some suitable interface; they are separate, but both relate to
 * GPU execution. */
static const int have_graph_api_ = 1;
#else
static const int have_graph_api_ = 0;
#endif

#if defined (MPIX_CUDA_AWARE_SUPPORT) && MPIX_CUDA_AWARE_SUPPORT
static const int have_gpu_aware_mpi_ = 1;
#else
static const int have_gpu_aware_mpi_ = 0;
#endif

__global__ void lb_null_kernel(const lb_t * lb, lb_halo_t * h, int ireq) {};

void copyModelToDevice(lb_model_t *h_model, lb_model_t *d_model) {
    int nvel = h_model->nvel;
    // Allocate memory on the GPU for the arrays in the struct
    int8_t (*d_cv)[3];
    double *d_wv;
    double *d_na;

    tdpMalloc((void**)&d_cv, sizeof(int8_t[3]) * nvel);
    tdpMalloc((void**)&d_wv, sizeof(double) * nvel);
    tdpMalloc((void**)&d_na, sizeof(double) * nvel);

    // Copy the data from host to the GPU
    tdpMemcpy(d_cv, h_model->cv, sizeof(int8_t[3]) * nvel, tdpMemcpyHostToDevice);
    tdpMemcpy(d_wv, h_model->wv, sizeof(double) * nvel, tdpMemcpyHostToDevice);
    tdpMemcpy(d_na, h_model->na, sizeof(double) * nvel, tdpMemcpyHostToDevice);

    // Set the pointers in the struct to the newly allocated GPU memory
    tdpMemcpy(&(d_model->cv), &d_cv, sizeof(int8_t(*)[3]), tdpMemcpyHostToDevice);
    tdpMemcpy(&(d_model->wv), &d_wv, sizeof(double*), tdpMemcpyHostToDevice);
    tdpMemcpy(&(d_model->na), &d_na, sizeof(double*), tdpMemcpyHostToDevice);

    //copy the rest data to gpu
    tdpMemcpy(&(d_model->ndim), &(h_model->ndim), sizeof(int8_t), tdpMemcpyHostToDevice);
    tdpMemcpy(&(d_model->nvel), &(h_model->nvel), sizeof(int8_t), tdpMemcpyHostToDevice);
    tdpMemcpy(&(d_model->cs2), &(h_model->cs2), sizeof(double), tdpMemcpyHostToDevice);
}

/*****************************************************************************
 *
 *  lb_data_create
 *
 *****************************************************************************/

int lb_data_create(pe_t * pe, cs_t * cs, const lb_data_options_t * options,
		   lb_t ** lb) {

  lb_t * obj = NULL;

  assert(pe);
  assert(cs);
  assert(options);
  assert(lb);

  obj = (lb_t *) calloc(1, sizeof(lb_t));
  assert(obj);
  if (obj == NULL) pe_fatal(pe, "calloc(1, lb_t) failed\n");

  /* Check options. An internal error if we haven't sanitised the options... */

  if (lb_data_options_valid(options) == 0) {
    pe_fatal(pe, "Internal error: lb_data_options not valid.\n");
  }

  obj->pe = pe;
  obj->cs = cs;
  obj->ndim = options->ndim;
  obj->nvel = options->nvel;
  obj->ndist = options->ndist;
  obj->nrelax = options->nrelax;
  obj->haloscheme = options->halo;

  /* Note there is some duplication of options/parameters */
  /* ... which should really be rationalised. */
  obj->opts = *options;

  lb_model_create(obj->nvel, &obj->model);

  /* Storage */

  {
    /* Allocate storage following cs specification */
    int nhalo = 1;
    int nlocal[3] = {0};
    cs_nhalo(cs, &nhalo);
    cs_nlocal(cs, nlocal);

    {
      int nx = nlocal[X] + 2*nhalo;
      int ny = nlocal[Y] + 2*nhalo;
      int nz = nlocal[Z] + 2*nhalo;
      obj->nsite = nx*ny*nz;
    }
    if (obj->nsite < 1 || INT_MAX/obj->nvel < obj->nsite) {
      /* Suggests local system size has overflowed int32_t ... */
      /* ... or will overflow indexing */
      pe_exit(pe, "Local system size overflows INT_MAX in distributions\n");
    }
    else {
      size_t sz = sizeof(double)*obj->nsite*obj->ndist*obj->nvel;
      assert(sz > 0); /* Should not overflow in size_t I hope! */
      obj->f      = (double *) mem_aligned_malloc(MEM_PAGESIZE, sz);
      obj->fprime = (double *) mem_aligned_malloc(MEM_PAGESIZE, sz);
      assert(obj->f);
      assert(obj->fprime);
      if (obj->f      == NULL) pe_fatal(pe, "malloc(lb->f) failed\n");
      if (obj->fprime == NULL) pe_fatal(pe, "malloc(lb->fprime) failed\n");
      if (options->usefirsttouch) {
	lb_data_touch(obj);
	pe_info(pe, "Host data:        first touch\n");
      }
      else {
	memset(obj->f, 0, sz);
	memset(obj->fprime, 0, sz);
      }
    }
  }

  /* Collision parameters. This is fixed-size struct could not allocate...*/
  obj->param = (lb_collide_param_t *) calloc(1, sizeof(lb_collide_param_t));
  assert(obj->param);
  if (obj->param == NULL) {
    pe_fatal(pe, "calloc(1, lb_collide_param_t) failed\n");
  }

  lb_halo_create(obj, &obj->h, obj->haloscheme);
  lb_init(obj);

  /* i/o metadata */
  {
    io_element_t ascii = {
      .datatype = MPI_CHAR,
      .datasize = sizeof(char),
      .count    = obj->nvel*(1 + LB_RECORD_LENGTH_ASCII*obj->ndist),
      .endian   = io_endianness()
    };

    io_element_t binary = {
      .datatype = MPI_DOUBLE,
      .datasize = sizeof(double),
      .count    = obj->nvel*obj->ndist,
      .endian   = io_endianness()
    };

    /* Record element information */
    obj->ascii = ascii;
    obj->binary = binary;

    /* Establish metadata */
    int ifail = 0;
    io_element_t element = {0};

    if (options->iodata.input.iorformat == IO_RECORD_ASCII)  element = ascii;
    if (options->iodata.input.iorformat == IO_RECORD_BINARY) element = binary;
    ifail = io_metadata_initialise(cs, &options->iodata.input, &element,
				   &obj->input);
    if (ifail != 0) pe_fatal(pe, "lb_data: bad i/o input decomposition\n");


    if (options->iodata.output.iorformat == IO_RECORD_ASCII)  element = ascii;
    if (options->iodata.output.iorformat == IO_RECORD_BINARY) element = binary;
    ifail = io_metadata_initialise(cs, &options->iodata.output, &element,
				   &obj->output);
    if (ifail != 0) pe_fatal(pe, "lb_data: bad i/o output decomposition\n");
  }

  *lb = obj;

  return 0;
}

/*****************************************************************************
 *
 *  lb_free
 *
 *  Clean up.
 *
 *****************************************************************************/

__host__ int lb_free(lb_t * lb) {

  int ndevice;
  double * tmp;

  assert(lb);

  tdpGetDeviceCount(&ndevice);

  if (ndevice > 0) {
    tdpMemcpy(&tmp, &lb->target->f, sizeof(double *), tdpMemcpyDeviceToHost);
    tdpFree(tmp);

    tdpMemcpy(&tmp, &lb->target->fprime, sizeof(double *),
	      tdpMemcpyDeviceToHost);
    tdpFree(tmp);
    tdpFree(lb->target);
  }

  io_metadata_finalise(&lb->input);
  io_metadata_finalise(&lb->output);

  if (lb->halo) halo_swap_free(lb->halo);
  if (lb->f) free(lb->f);
  if (lb->fprime) free(lb->fprime);

  lb_halo_free(lb, &lb->h);
  lb_model_free(&lb->model);

  free(lb->param);
  free(lb);

  return 0;
}

/*****************************************************************************
 *
 *  lb_memcpy
 *
 *****************************************************************************/

__host__ int lb_memcpy(lb_t * lb, tdpMemcpyKind flag) {

  int ndevice;
  double * tmpf = NULL;

  assert(lb);

  tdpGetDeviceCount(&ndevice);

  if (ndevice == 0) {
    /* Make sure we alias */
    assert(lb->target == lb);
  }
  else {

    size_t nsz = (size_t) lb->model.nvel*lb->nsite*lb->ndist*sizeof(double);

    assert(lb->target);

    tdpMemcpy(&tmpf, &lb->target->f, sizeof(double *), tdpMemcpyDeviceToHost);

    switch (flag) {
    case tdpMemcpyHostToDevice:
      tdpMemcpy(&lb->target->ndim,  &lb->ndim,  sizeof(int), flag);
      tdpMemcpy(&lb->target->nvel,  &lb->nvel,  sizeof(int), flag);
      tdpMemcpy(&lb->target->ndist, &lb->ndist, sizeof(int), flag);
      tdpMemcpy(&lb->target->nsite, &lb->nsite, sizeof(int), flag);
      tdpMemcpy(tmpf, lb->f, nsz, flag);
      break;
    case tdpMemcpyDeviceToHost:
      tdpMemcpy(lb->f, tmpf, nsz, flag);
      break;
    default:
      pe_fatal(lb->pe, "Bad flag in lb_memcpy\n");
    }
  }

  return 0;
}

/***************************************************************************
 *
 *  lb_init
 *
 *  Irrespective of the value of nhalo associated with coords.c,
 *  we only ever at the moment pass one plane worth of distribution
 *  values. This is nhalolocal.
 *
 ***************************************************************************/

static int lb_init(lb_t * lb) {

  int nlocal[3];
  int nx, ny, nz;
  int ndata;
  int nhalo;
  int ndevice;
  double * tmp;

  assert(lb);

  cs_nhalo(lb->cs, &nhalo);
  cs_nlocal(lb->cs, nlocal);

  nx = nlocal[X] + 2*nhalo;
  ny = nlocal[Y] + 2*nhalo;
  nz = nlocal[Z] + 2*nhalo;
  lb->nsite = nx*ny*nz;

  /* The total number of distribution data is then... */

  ndata = lb->nsite*lb->ndist*lb->model.nvel;

  tdpGetDeviceCount(&ndevice);

  if (ndevice == 0) {
    lb->target = lb;
  }
  else {
    lb_collide_param_t * ptmp  = NULL;
    cs_t * cstarget = NULL;

    tdpMalloc((void **) &lb->target, sizeof(lb_t));
    tdpMemset(lb->target, 0, sizeof(lb_t));

    tdpMalloc((void **) &tmp, ndata*sizeof(double));
    tdpMemset(tmp, 0, ndata*sizeof(double));
    tdpMemcpy(&lb->target->f, &tmp, sizeof(double *), tdpMemcpyHostToDevice);

    tdpMalloc((void **) &tmp, ndata*sizeof(double));
    tdpMemset(tmp, 0, ndata*sizeof(double));
    tdpMemcpy(&lb->target->fprime, &tmp, sizeof(double *),
	      tdpMemcpyHostToDevice);

    tdpGetSymbolAddress((void **) &ptmp, tdpSymbol(static_param));
    tdpMemcpy(&lb->target->param, &ptmp, sizeof(lb_collide_param_t *),
	      tdpMemcpyHostToDevice);
    
    cs_target(lb->cs, &cstarget);
    tdpMemcpy(&lb->target->cs, &cstarget, sizeof(cs_t *),
	      tdpMemcpyHostToDevice);
  }

  lb_mpi_init(lb);
  lb_model_param_init(lb);
  lb_memcpy(lb, tdpMemcpyHostToDevice);

  return 0;
}

/*****************************************************************************
 *
 *  lb_collide_param_commit
 *
 *  TODO: responsibility for initialisation of various parameters
 *        is rather diffuse; needs checking.
 *
 *****************************************************************************/

__host__ int lb_collide_param_commit(lb_t * lb) {

  assert(lb);

  tdpMemcpyToSymbol(tdpSymbol(static_param), lb->param,
		    sizeof(lb_collide_param_t), 0, tdpMemcpyHostToDevice);

  return 0;
}

/*****************************************************************************
 *
 *  lb_model_param_init
 *
 *****************************************************************************/

static int lb_model_param_init(lb_t * lb) {

  int ia, ib, p;

  assert(lb);
  assert(lb->param);
  assert(lb->model.nvel <= 27); /* Currently largest model supported */

  lb->param->nsite = lb->nsite;
  lb->param->ndist = lb->ndist;
  lb->param->nvel  = lb->model.nvel;

  for (p = 0; p < lb->model.nvel; p++) {
    lb->param->wv[p] = lb->model.wv[p];
    for (ia = 0; ia < 3; ia++) {
      lb->param->cv[p][ia] = lb->model.cv[p][ia];
    }
  }

  for (ia = 0; ia < lb->model.nvel; ia++) {
    lb->param->rna[ia] = 1.0/lb->model.na[ia];
  }

  for (ia = 0; ia < lb->model.nvel; ia++) {
    for (ib = 0; ib < lb->model.nvel; ib++) {
      double maba = lb->model.ma[ib][ia];
      lb->param->ma[ia][ib] = lb->model.ma[ia][ib];
      lb->param->mi[ia][ib] = lb->model.wv[ia]*lb->model.na[ib]*maba;
    }
  }

  return 0;
}

/*****************************************************************************
 *
 *  lb_init_rest_f
 *
 *  Fluid uniformly at rest.
 *
 *****************************************************************************/

__host__ int lb_init_rest_f(lb_t * lb, double rho0) {

  int nlocal[3];
  int ic, jc, kc, index;

  assert(lb);

  cs_nlocal(lb->cs, nlocal);

  for (ic = 1; ic <= nlocal[X]; ic++) {
    for (jc = 1; jc <= nlocal[Y]; jc++) {
      for (kc = 1; kc <= nlocal[Z]; kc++) {
	double u0[3] = {0};

	index = cs_index(lb->cs, ic, jc, kc);
	lb_1st_moment_equilib_set(lb, index, rho0, u0);
      }
    }
  }

  return 0;
}

/*****************************************************************************
 *
 *  lb_mpi_init
 *
 *  Commit the various datatypes required for halo swaps.
 *
 *****************************************************************************/

static int lb_mpi_init(lb_t * lb) {

  assert(lb);

  halo_swap_create_r2(lb->pe, lb->cs, 1, lb->nsite, lb->ndist, lb->nvel,
		      &lb->halo);
  halo_swap_handlers_set(lb->halo, halo_swap_pack_rank1, halo_swap_unpack_rank1);

  return 0;
}

/*****************************************************************************
 *
 *  lb_data_touch
 *
 *  Kernel driver to initialise data.
 *  A conscious choice to use limits which are the standard domain.
 *
 *****************************************************************************/

__host__ void lb_data_touch_kernel(cs_limits_t lim, lb_t * lb) {

  int nx = 1 + lim.imax - lim.imin;
  int ny = 1 + lim.jmax - lim.jmin;
  int nz = 1 + lim.kmax - lim.kmin;

  int strz = 1;
  int stry = strz*nz;
  int strx = stry*ny;

  #pragma omp for nowait
  for (int ik = 0; ik < nx*ny*nz; ik++) {
    int ic = lim.imin + (ik       )/strx;
    int jc = lim.jmin + (ik % strx)/stry;
    int kc = lim.kmin + (ik % stry)/strz;
    int index = cs_index(lb->cs, ic, jc, kc);
    for (int p = 0; p < lb->nvel; p++) {
      for (int n = 0; n < lb->ndist; n++) {
	int lindex = LB_ADDR(lb->nsite, lb->ndist, lb->nvel, index, n, p);
	lb->f[lindex] = 0.0;
	lb->fprime[lindex] = 0.0;
      }
    }
  }

  return;
}

__host__ int lb_data_touch(lb_t * lb) {

  int nlocal[3] = {0};

  assert(lb);

  cs_nlocal(lb->cs, nlocal);

  {
    cs_limits_t lim = {1, nlocal[X], 1, nlocal[Y], 1, nlocal[Z]};

    #pragma omp parallel
    {
      lb_data_touch_kernel(lim, lb);
    }
  }

  return 0;
}

/*****************************************************************************
 *
 *  lb_halo
 *
 *  Swap the distributions at the periodic/processor boundaries
 *  in each direction. Default target swap.
 *
 *****************************************************************************/

__host__ int lb_halo(lb_t * lb) {

  assert(lb);

  lb_halo_swap(lb, lb->haloscheme);

  return 0;
}

/*****************************************************************************
 *
 *  lb_halo_swap
 *
 *  Specify the type of swap wanted.
 *
 *****************************************************************************/

__host__ int lb_halo_swap(lb_t * lb, lb_halo_enum_t flag) {

  double * data;

  assert(lb);

  nvtxRangePush("halo_swap");

  switch (flag) {
  case LB_HALO_TARGET:
    //tdpMemcpy(&data, &lb->target->f, sizeof(double *), tdpMemcpyDeviceToHost);
    //halo_swap_packed(lb->halo, data);
    lb_halo_post(lb, &lb->h);
    lb_halo_wait(lb, &lb->h);
    break;
  case LB_HALO_OPENMP_FULL:
    lb_halo_post(lb, &lb->h);
    lb_halo_wait(lb, &lb->h);
    break;
  case LB_HALO_OPENMP_REDUCED:
    lb_halo_post(lb, &lb->h);
    lb_halo_wait(lb, &lb->h);
    break;
  default:
    lb_halo_post(lb, &lb->h);
    lb_halo_wait(lb, &lb->h);
  }

  nvtxRangePop();

  return 0;
}

/*****************************************************************************
 *
 *  lb_ndist
 *
 *  Return the number of distribution functions.
 *
 *****************************************************************************/

__host__ __device__ int lb_ndist(lb_t * lb, int * ndist) {

  assert(lb);
  assert(ndist);

  *ndist = lb->ndist;

  return 0;
}

/*****************************************************************************
 *
 *  lb_f
 *
 *  Get the distribution at site index, velocity p, distribution n.
 *
 *****************************************************************************/

__host__ __device__
int lb_f(lb_t * lb, int index, int p, int n, double * f) {

  assert(lb);
  assert(index >= 0 && index < lb->nsite);
  assert(p >= 0 && p < lb->nvel);
  assert(n >= 0 && n < lb->ndist);

  *f = lb->f[LB_ADDR(lb->nsite, lb->ndist, lb->nvel, index, n, p)];

  return 0;
}

/*****************************************************************************
 *
 *  lb_f_set
 *
 *  Set the distribution for site index, velocity p, distribution n.
 *
 *****************************************************************************/

__host__ __device__
int lb_f_set(lb_t * lb, int index, int p, int n, double fvalue) {

  assert(lb);
  assert(index >= 0 && index < lb->nsite);
  assert(p >= 0 && p < lb->nvel);
  assert(n >= 0 && n < lb->ndist);

  lb->f[LB_ADDR(lb->nsite, lb->ndist, lb->nvel, index, n, p)] = fvalue;

  return 0;
}

/*****************************************************************************
 *
 *  lb_0th_moment
 *
 *  Return the zeroth moment of the distribution (rho for n = 0).
 *
 *****************************************************************************/

__host__ __device__
int lb_0th_moment(lb_t * lb, int index, lb_dist_enum_t nd, double * rho) {

  assert(lb);
  assert(rho);
  assert(index >= 0 && index < lb->nsite);
  assert(nd < lb->ndist);

  *rho = 0.0;

  for (int p = 0; p < lb->nvel; p++) {
    *rho += lb->f[LB_ADDR(lb->nsite, lb->ndist, lb->nvel, index, nd, p)];
  }

  return 0;
}

/*****************************************************************************
 *
 *  lb_1st_moment
 *
 *  Return the first moment of the distribution p.
 *
 *****************************************************************************/

__host__
int lb_1st_moment(lb_t * lb, int index, lb_dist_enum_t nd, double g[3]) {

  int p;
  int n;

  assert(lb);
  assert(index >= 0 && index < lb->nsite);
  assert(nd < lb->ndist);

  /* Loop to 3 here to cover initialisation in D2Q9 (appears in momentum) */
  for (n = 0; n < 3; n++) {
    g[n] = 0.0;
  }

  for (p = 0; p < lb->model.nvel; p++) {
    for (n = 0; n < lb->model.ndim; n++) {
      g[n] += lb->model.cv[p][n]
	*lb->f[LB_ADDR(lb->nsite, lb->ndist, lb->nvel, index, nd, p)];
    }
  }

  return 0;
}

/*****************************************************************************
 *
 *  lb_2nd_moment
 *
 *  Return the (deviatoric) stress at index. [Test coverage?]
 *
 *****************************************************************************/

__host__
int lb_2nd_moment(lb_t * lb, int index, lb_dist_enum_t nd, double s[3][3]) {

  int p, ia, ib;

  assert(lb);
  assert(nd == LB_RHO);
  assert(index >= 0  && index < lb->nsite);

  for (ia = 0; ia < lb->model.ndim; ia++) {
    for (ib = 0; ib < lb->model.ndim; ib++) {
      s[ia][ib] = 0.0;
    }
  }

  for (p = 0; p < lb->model.nvel; p++) {
    for (ia = 0; ia < lb->model.ndim; ia++) {
      for (ib = 0; ib < lb->model.ndim; ib++) {
	double f = 0.0;
	double cs2 = lb->model.cs2;
	double dab = (ia == ib);
	f = lb->f[LB_ADDR(lb->nsite, lb->ndist, lb->nvel, index, nd, p)];
	s[ia][ib] += f*(lb->model.cv[p][ia]*lb->model.cv[p][ib] - cs2*dab);
      }
    }
  }

  return 0;
}

/*****************************************************************************
 *
 *  lb_1st_moment_equilib_set
 *
 *  Set equilibrium f_i for a given rho, u using an equilibrium stress.
 *
 *****************************************************************************/

__host__
int lb_1st_moment_equilib_set(lb_t * lb, int index, double rho, double u[3]) {

  int ia, ib, p;

  assert(lb);
  assert(index >= 0 && index < lb->nsite);

  for (p = 0; p < lb->model.nvel; p++) {
    double cs2 = lb->model.cs2;
    double rcs2 = 1.0/cs2;
    double udotc = 0.0;
    double sdotq = 0.0;
    for (ia = 0; ia < 3; ia++) {
      udotc += u[ia]*lb->model.cv[p][ia];
      for (ib = 0; ib < 3; ib++) {
	double dab = (ia == ib);
	sdotq += (lb->model.cv[p][ia]*lb->model.cv[p][ib] - cs2*dab)*u[ia]*u[ib];
      }
    }

    lb->f[LB_ADDR(lb->nsite, lb->ndist, lb->nvel, index, LB_RHO, p)]
      = rho*lb->model.wv[p]*(1.0 + rcs2*udotc + 0.5*rcs2*rcs2*sdotq);
  }

  return 0;
}

/* We will not exceed 27 directions! Direction index 0, in keeping
 * with the LB model definition, is (0,0,0) - so no communication. */

/*****************************************************************************
 *
 *  lb_halo_size
 *
 *  Utility to compute a number of sites from cs_limits_t.
 *
 *****************************************************************************/

int lb_halo_size(cs_limits_t lim) {

  int szx = 1 + lim.imax - lim.imin;
  int szy = 1 + lim.jmax - lim.jmin;
  int szz = 1 + lim.kmax - lim.kmin;

  return szx*szy*szz;
}

/*****************************************************************************
 *
 *  lb_halo_enqueue_send
 *
 *  Pack the send buffer. The ireq determines the direction of the
 *  communication.
 *
 *****************************************************************************/

int lb_halo_enqueue_send(const lb_t * lb, lb_halo_t * h, int ireq) {

  assert(0 <= ireq && ireq < h->map.nvel);

  if (h->count[ireq] > 0) {

    int8_t mx = h->map.cv[ireq][X];
    int8_t my = h->map.cv[ireq][Y];
    int8_t mz = h->map.cv[ireq][Z];
    int8_t mm = mx*mx + my*my + mz*mz;

    int nx = 1 + h->slim[ireq].imax - h->slim[ireq].imin;
    int ny = 1 + h->slim[ireq].jmax - h->slim[ireq].jmin;
    int nz = 1 + h->slim[ireq].kmax - h->slim[ireq].kmin;

    int strz = 1;
    int stry = strz*nz;
    int strx = stry*ny;

    assert(mm == 1 || mm == 2 || mm == 3);

    #pragma omp for nowait
    for (int ih = 0; ih < nx*ny*nz; ih++) {
      int ic = h->slim[ireq].imin + ih/strx;
      int jc = h->slim[ireq].jmin + (ih % strx)/stry;
      int kc = h->slim[ireq].kmin + (ih % stry)/strz;
      int ib = 0; /* Buffer index */

      for (int n = 0; n < lb->ndist; n++) {
	for (int p = 0; p < lb->nvel; p++) {
	  /* Recall, if full, we need p = 0 */
	  int8_t px = lb->model.cv[p][X];
	  int8_t py = lb->model.cv[p][Y];
	  int8_t pz = lb->model.cv[p][Z];
	  int dot = mx*px + my*py + mz*pz;
	  if (h->full || dot == mm) {
	    int index = cs_index(lb->cs, ic, jc, kc);
	    int laddr = LB_ADDR(lb->nsite, lb->ndist, lb->nvel, index, n, p);
	    h->send[ireq][ih*h->count[ireq] + ib] = lb->f[laddr];
	    ib++;
	  }
	}
      }
      assert(ib == h->count[ireq]);
    }
  }

  return 0;
}

/*****************************************************************************
 *
 *  lb_halo_enqueue_send_kernel
 *
 *  Pack the send buffer. The ireq determines the direction of the
 *  communication. Target version.
 *
 *****************************************************************************/

__global__ void lb_halo_enqueue_send_kernel(const lb_t * lb, lb_halo_t * h, int ireq) {

  assert(0 <= ireq && ireq < h->map.nvel);

  if (h->count[ireq] > 0) {

    int8_t mx = h->map.cv[ireq][X];
    int8_t my = h->map.cv[ireq][Y];
    int8_t mz = h->map.cv[ireq][Z];
    int8_t mm = mx*mx + my*my + mz*mz;

    int nx = 1 + h->slim[ireq].imax - h->slim[ireq].imin;
    int ny = 1 + h->slim[ireq].jmax - h->slim[ireq].jmin;
    int nz = 1 + h->slim[ireq].kmax - h->slim[ireq].kmin;

    int strz = 1;
    int stry = strz*nz;
    int strx = stry*ny;

    assert(mm == 1 || mm == 2 || mm == 3);

	  int ih = 0;
    for_simt_parallel (ih, nx*ny*nz, 1) {
      int ic = h->slim[ireq].imin + ih/strx;
      int jc = h->slim[ireq].jmin + (ih % strx)/stry;
      int kc = h->slim[ireq].kmin + (ih % stry)/strz;
      int ib = 0; /* Buffer index */

      for (int n = 0; n < lb->ndist; n++) {
	      for (int p = 0; p < lb->nvel; p++) {
	        /* Recall, if full, we need p = 0 */
	        int8_t px = lb->model.cv[p][X];
	        int8_t py = lb->model.cv[p][Y];
	        int8_t pz = lb->model.cv[p][Z];
	        int dot = mx*px + my*py + mz*pz;
	        if (h->full || dot == mm) {
	          int index = cs_index(lb->cs, ic, jc, kc);
	          int laddr = LB_ADDR(lb->nsite, lb->ndist, lb->nvel, index, n, p);
	          h->send[ireq][ih*h->count[ireq] + ib] = lb->f[laddr];
	          ib++;
	        }
	      }
      }
      assert(ib == h->count[ireq]);
    }
  }
}

__global__ void lb_halo_enqueue_send_kernel_2(const lb_t * lb, lb_halo_t * h, int ireq) {

  assert(0 <= ireq && ireq < h->map.nvel);

  if (h->count[ireq] > 0) {

    int8_t mx = h->map.cv[ireq][X];
    int8_t my = h->map.cv[ireq][Y];
    int8_t mz = h->map.cv[ireq][Z];
    int8_t mm = mx*mx + my*my + mz*mz;

    int nx = 1 + h->slim[ireq].imax - h->slim[ireq].imin;
    int ny = 1 + h->slim[ireq].jmax - h->slim[ireq].jmin;
    int nz = 1 + h->slim[ireq].kmax - h->slim[ireq].kmin;

    int strz = 1;
    int stry = strz*nz;
    int strx = stry*ny;

    assert(mm == 1 || mm == 2 || mm == 3);

	  int ih = 0;
    for_simt_parallel (ih, nx*ny*nz, 1) {
      int ic = h->slim[ireq].imin + ih/strx;
      int jc = h->slim[ireq].jmin + (ih % strx)/stry;
      int kc = h->slim[ireq].kmin + (ih % stry)/strz;
      int ib = 0; /* Buffer index */

      for (int n = 0; n < lb->ndist; n++) {
	      for (int p = 0; p < lb->nvel; p++) {
	        /* Recall, if full, we need p = 0 */
	        //int8_t px = lb->model.cv[p][X];
	        //int8_t py = lb->model.cv[p][Y];
	        //int8_t pz = lb->model.cv[p][Z];
	        //int dot = mx*px + my*py + mz*pz;
	        //if (h->full || dot == mm) {
	        if (h->full ) {
	        //  //int index = cs_index(lb->cs, ic, jc, kc);
	        //  //int laddr = LB_ADDR(lb->nsite, lb->ndist, lb->nvel, index, n, p);
	        //  //h->send[ireq][ih*h->count[ireq] + ib] = lb->f[laddr];
	          ib++;
	        }
	      }
      }
      //assert(ib == h->count[ireq]);
    }
  }
}
/*****************************************************************************
 *
 *  lb_halo_dequeue_recv
 *
 *  Unpack the recv buffer into place in the distributions.
 *
 *****************************************************************************/

int lb_halo_dequeue_recv(lb_t * lb, const lb_halo_t * h, int ireq) {

  assert(lb);
  assert(h);
  assert(0 <= ireq && ireq < h->map.nvel);

  if (h->count[ireq] > 0) {

    /* The communication direction is reversed cf. the send... */
    int8_t mx = h->map.cv[h->map.nvel-ireq][X];
    int8_t my = h->map.cv[h->map.nvel-ireq][Y];
    int8_t mz = h->map.cv[h->map.nvel-ireq][Z];
    int8_t mm = mx*mx + my*my + mz*mz;

    int nx = 1 + h->rlim[ireq].imax - h->rlim[ireq].imin;
    int ny = 1 + h->rlim[ireq].jmax - h->rlim[ireq].jmin;
    int nz = 1 + h->rlim[ireq].kmax - h->rlim[ireq].kmin;

    int strz = 1;
    int stry = strz*nz;
    int strx = stry*ny;

    double * recv = h->recv[ireq];

    {
      int i = 1 + mx;
      int j = 1 + my;
      int k = 1 + mz;
      /* If Cartesian neighbour is self, just copy out of send buffer. */
      if (h->nbrrank[i][j][k] == h->nbrrank[1][1][1]) recv = h->send[ireq];
    }

    assert(mm == 1 || mm == 2 || mm == 3);

    #pragma omp for nowait
    for (int ih = 0; ih < nx*ny*nz; ih++) {
      int ic = h->rlim[ireq].imin + ih/strx;
      int jc = h->rlim[ireq].jmin + (ih % strx)/stry;
      int kc = h->rlim[ireq].kmin + (ih % stry)/strz;
      int ib = 0; /* Buffer index */

      for (int n = 0; n < lb->ndist; n++) {
	for (int p = 0; p < lb->nvel; p++) {
	  /* For reduced swap, we must have -cv[p] here... */
	  int8_t px = lb->model.cv[lb->nvel-p][X];
	  int8_t py = lb->model.cv[lb->nvel-p][Y];
	  int8_t pz = lb->model.cv[lb->nvel-p][Z];
	  int dot = mx*px + my*py + mz*pz;

	  if (h->full || dot == mm) {
	    int index = cs_index(lb->cs, ic, jc, kc);
	    int laddr = LB_ADDR(lb->nsite, lb->ndist, lb->nvel, index, n, p);
	    lb->f[laddr] = recv[ih*h->count[ireq] + ib];
	    ib++;
	  }
	}
      }
      assert(ib == h->count[ireq]);
    }
  }

  return 0;
}

/*****************************************************************************
 *
 *  lb_halo_dequeue_recv_kernel
 *
 *  Unpack the recv buffer into place in the distributions. Target version.
 *
 *****************************************************************************/

__global__ void lb_halo_dequeue_recv_kernel(lb_t * lb, const lb_halo_t * h, int ireq) {

  assert(lb);
  assert(h);
  assert(0 <= ireq && ireq < h->map.nvel);

  if (h->count[ireq] > 0) {

    /* The communication direction is reversed cf. the send... */
    int8_t mx = h->map.cv[h->map.nvel-ireq][X];
    int8_t my = h->map.cv[h->map.nvel-ireq][Y];
    int8_t mz = h->map.cv[h->map.nvel-ireq][Z];
    int8_t mm = mx*mx + my*my + mz*mz;

    int nx = 1 + h->rlim[ireq].imax - h->rlim[ireq].imin;
    int ny = 1 + h->rlim[ireq].jmax - h->rlim[ireq].jmin;
    int nz = 1 + h->rlim[ireq].kmax - h->rlim[ireq].kmin;

    int strz = 1;
    int stry = strz*nz;
    int strx = stry*ny;

    double * recv = h->recv[ireq];

    {
      int i = 1 + mx;
      int j = 1 + my;
      int k = 1 + mz;
      /* If Cartesian neighbour is self, just copy out of send buffer. */
      if (h->nbrrank[i][j][k] == h->nbrrank[1][1][1]) recv = h->send[ireq]; 
    }

    assert(mm == 1 || mm == 2 || mm == 3);

	  int ih = 0;
    for_simt_parallel (ih, nx*ny*nz, 1) {
      int ic = h->rlim[ireq].imin + ih/strx;
      int jc = h->rlim[ireq].jmin + (ih % strx)/stry;
      int kc = h->rlim[ireq].kmin + (ih % stry)/strz;
      int ib = 0; /* Buffer index */

      for (int n = 0; n < lb->ndist; n++) {
	      for (int p = 0; p < lb->nvel; p++) {
	        /* For reduced swap, we must have -cv[p] here... */
	        int8_t px = lb->model.cv[lb->nvel-p][X];
	        int8_t py = lb->model.cv[lb->nvel-p][Y];
	        int8_t pz = lb->model.cv[lb->nvel-p][Z];
	        int dot = mx*px + my*py + mz*pz;

	        if (h->full || dot == mm) {
	          int index = cs_index(lb->cs, ic, jc, kc);
	          int laddr = LB_ADDR(lb->nsite, lb->ndist, lb->nvel, index, n, p);
	          lb->f[laddr] = recv[ih*h->count[ireq] + ib];
	          ib++;
	        }
	      }
      }
      assert(ib == h->count[ireq]);
    }
  }
}

/*****************************************************************************
 *
 *  lb_halo_create
 *
 *  Currently: generate all send and receive requests.
 *
 *****************************************************************************/

int lb_halo_create(const lb_t * lb, lb_halo_t * h, lb_halo_enum_t scheme) {

  assert(lb);
  assert(h);

  *h = (lb_halo_t) {0};

  /* Communication model */
  if (lb->model.ndim == 2) lb_model_create( 9, &h->map);
  if (lb->model.ndim == 3) lb_model_create(27, &h->map);

  assert(lb->model.ndim == 2 || lb->model.ndim == 3);
  assert(h->map.ndim == lb->model.ndim);

  cs_nlocal(lb->cs, h->nlocal);
  cs_cart_comm(lb->cs, &h->comm);
  h->tagbase = 211216;

  /* Default to full swap unless reduced is requested. */

  h->full = 1;
  if (scheme == LB_HALO_OPENMP_REDUCED) h->full = 0;

  /* Determine look-up table of ranks of neighbouring processes */
  {
    int dims[3] = {0};
    int periods[3] = {0};
    int coords[3] = {0};

    MPI_Cart_get(h->comm, 3, dims, periods, coords);

    for (int p = 0; p < h->map.nvel; p++) {
      int nbr[3] = {0};
      int out[3] = {0};  /* Out-of-range is erroneous for non-perioidic dims */
      int i = 1 + h->map.cv[p][X];
      int j = 1 + h->map.cv[p][Y];
      int k = 1 + h->map.cv[p][Z];

      nbr[X] = coords[X] + h->map.cv[p][X];
      nbr[Y] = coords[Y] + h->map.cv[p][Y];
      nbr[Z] = coords[Z] + h->map.cv[p][Z];
      out[X] = (!periods[X] && (nbr[X] < 0 || nbr[X] > dims[X] - 1));
      out[Y] = (!periods[Y] && (nbr[Y] < 0 || nbr[Y] > dims[Y] - 1));
      out[Z] = (!periods[Z] && (nbr[Z] < 0 || nbr[Z] > dims[Z] - 1));

      if (out[X] || out[Y] || out[Z]) {
	h->nbrrank[i][j][k] = MPI_PROC_NULL;
      }
      else {
	MPI_Cart_rank(h->comm, nbr, &h->nbrrank[i][j][k]);
      }
    }
    /* I must be in the middle */
    assert(h->nbrrank[1][1][1] == cs_cart_rank(lb->cs));
  }


  /* Limits of the halo regions in each communication direction */

  for (int p = 1; p < h->map.nvel; p++) {

    /* Limits for send and recv regions*/
    int8_t cx = h->map.cv[p][X];
    int8_t cy = h->map.cv[p][Y];
    int8_t cz = h->map.cv[p][Z];

    cs_limits_t send = {1, h->nlocal[X], 1, h->nlocal[Y], 1, h->nlocal[Z]};
    cs_limits_t recv = {1, h->nlocal[X], 1, h->nlocal[Y], 1, h->nlocal[Z]};

    if (cx == -1) send.imax = 1;
    if (cx == +1) send.imin = send.imax;
    if (cy == -1) send.jmax = 1;
    if (cy == +1) send.jmin = send.jmax;
    if (cz == -1) send.kmax = 1;
    if (cz == +1) send.kmin = send.kmax;

    /* velocity is reversed... */
    if (cx == +1) recv.imax = recv.imin = 0;
    if (cx == -1) recv.imin = recv.imax = recv.imax + 1;
    if (cy == +1) recv.jmax = recv.jmin = 0;
    if (cy == -1) recv.jmin = recv.jmax = recv.jmax + 1;
    if (cz == +1) recv.kmax = recv.kmin = 0;
    if (cz == -1) recv.kmin = recv.kmax = recv.kmax + 1;

    h->slim[p] = send;
    h->rlim[p] = recv;
  }

  /* Message count (velocities) for each communication direction */

   int *send_count = (int *) calloc(h->map.nvel, sizeof(int));
   int *recv_count = (int *) calloc(h->map.nvel, sizeof(int));
   for (int p = 1; p < h->map.nvel; p++) {

    int count = 0;

    if (h->full) {
      count = lb->model.nvel;
    }
    else {
      int8_t mx = h->map.cv[p][X];
      int8_t my = h->map.cv[p][Y];
      int8_t mz = h->map.cv[p][Z];
      int8_t mm = mx*mx + my*my + mz*mz;

      /* Consider each model velocity in turn */
      for (int q = 1; q < lb->model.nvel; q++) {
	int8_t qx = lb->model.cv[q][X];
	int8_t qy = lb->model.cv[q][Y];
	int8_t qz = lb->model.cv[q][Z];
	int8_t dot = mx*qx + my*qy + mz*qz;

	if (mm == 3 && dot == mm) count +=1;   /* This is a corner */
	if (mm == 2 && dot == mm) count +=1;   /* This is an edge */
	if (mm == 1 && dot == mm) count +=1;   /* This is a side */
      }
    }

    count = lb->ndist*count;
    h->count[p] = count;
    /* Allocate send buffer for send region */
    if (count > 0) {
      int scount = count*lb_halo_size(h->slim[p]);
      send_count[p] = count;
      h->send[p] = (double *) calloc(scount, sizeof(double));
      assert(h->send[p]);
    }
    /* Allocate recv buffer */
    if (count > 0) {
      int rcount = count*lb_halo_size(h->rlim[p]);
      recv_count[p] = count;
      h->recv[p] = (double *) calloc(rcount, sizeof(double));
      assert(h->recv[p]);
    }
  }

  /* Ensure all requests are NULL in case a particular one is not required */

  for (int ireq = 0; ireq < 2*27; ireq++) {
    h->request[ireq] = MPI_REQUEST_NULL;
  }


  /* Device */

  int ndevice;
  tdpGetDeviceCount(&ndevice);
  tdpStreamCreate(&h->stream);

  if (ndevice == 0) {
    h->target = h;
  }
  else {
    tdpAssert( tdpMalloc((void **) &h->target, sizeof(lb_halo_t)) );
    tdpAssert( tdpMemcpy(h->target, h, sizeof(lb_halo_t),
			 tdpMemcpyHostToDevice) );

    for (int p = 0; p < h->map.nvel; p++) {         
      // XXX: don't allocate zero sized arrays (generally when p == 0)
      int scount = send_count[p]*lb_halo_size(h->slim[p]);  
      int rcount = recv_count[p]*lb_halo_size(h->rlim[p]);
      tdpAssert( tdpMalloc((void**) &h->send_d[p], scount * sizeof(double)) );
      tdpAssert( tdpMalloc((void**) &h->recv_d[p], rcount * sizeof(double)) );
    }
    /* Slightly tricksy. Could use send_d and recv_d on target copy ...*/
    tdpAssert( tdpMemcpy(h->target->send, h->send_d, 27*sizeof(double *),     
			 tdpMemcpyHostToDevice) );
    tdpAssert( tdpMemcpy(h->target->recv, h->recv_d, 27*sizeof(double *),
			 tdpMemcpyHostToDevice) );
    
    if (have_graph_api_) {
      lb_graph_halo_send_create(lb, h, h->count);
      lb_graph_halo_recv_create(lb, h, h->count);
    }

    if (have_graph_api_) {
      lb_graph_halo_send_create(lb, h, send_count);
      lb_graph_halo_recv_create(lb, h, recv_count);
    }

  }
  free(send_count);
  free(recv_count);
  
  return 0;
}

/*****************************************************************************
 *
 *  lb_halo_post
 *
 *****************************************************************************/

int lb_halo_post(lb_t * lb, lb_halo_t * h) {

  assert(lb);
  assert(h);

  /* Imbalance timer */
  if (lb->opts.reportimbalance) {
    TIMER_start(TIMER_LB_HALO_IMBAL);
    MPI_Barrier(h->comm);
    TIMER_stop(TIMER_LB_HALO_IMBAL);
  }

  /* Post recvs (from opposite direction cf send) */

  TIMER_start(TIMER_LB_HALO_IRECV);

  for (int ireq = 0; ireq < h->map.nvel; ireq++) {

    h->request[ireq] = MPI_REQUEST_NULL;

    if (h->count[ireq] > 0) {
      int i = 1 + h->map.cv[h->map.nvel-ireq][X];
      int j = 1 + h->map.cv[h->map.nvel-ireq][Y];
      int k = 1 + h->map.cv[h->map.nvel-ireq][Z];
      int mcount = h->count[ireq]*lb_halo_size(h->rlim[ireq]);
      double * buf = h->recv[ireq];
      if (have_gpu_aware_mpi_) buf = h->recv_d[ireq];

      //if (h->nbrrank[i][j][k] == h->nbrrank[1][1][1]) mcount = 0;
      if (h->nbrrank[i][j][k] == h->nbrrank[1][1][1]) continue;
      
      MPI_Irecv(buf, mcount, MPI_DOUBLE, h->nbrrank[i][j][k],
		h->tagbase + ireq, h->comm, h->request + ireq);
    }
  }

  TIMER_stop(TIMER_LB_HALO_IRECV);

  /* Load send buffers */
  /* Enqueue sends (second half of request array) */

  TIMER_start(TIMER_LB_HALO_PACK);

  int ndevice;
  tdpGetDeviceCount(&ndevice);
  if (ndevice > 0) {
    copyModelToDevice(&lb->model, &lb->target->model);
    copyModelToDevice(&h->map, &h->target->map);
<<<<<<< HEAD
    for (int ireq = 0; ireq < h->map.nvel; ireq++) {
      if (h->count[ireq] > 0) {
        if (have_graph_api_) {
          tdpAssert( tdpGraphLaunch(h->gsend.exec, h->stream) );
          tdpAssert( tdpStreamSynchronize(h->stream) );
        } else {
=======
    if (have_graph_api_) {
      printf("here 1\n");
      tdpAssert( tdpGraphLaunch(h->gsend.exec, h->stream) );
      printf("here 2\n");
      tdpAssert( tdpStreamSynchronize(h->stream) );
      printf("here 3\n");
    } //else {
      for (int ireq = 0; ireq < h->map.nvel; ireq++) {
        if (h->count[ireq] > 0) {
>>>>>>> f8e75295
          int scount = h->count[ireq]*lb_halo_size(h->slim[ireq]);
          dim3 nblk, ntpb;
          kernel_launch_param(scount, &nblk, &ntpb);
          tdpLaunchKernel(lb_halo_enqueue_send_kernel, nblk, ntpb, 0, 0, lb->target, h->target, ireq);
          tdpDeviceSynchronize();
        }
      }
    //}
  } else {
    #pragma omp parallel
    {
      for (int ireq = 0; ireq < h->map.nvel; ireq++) {
        lb_halo_enqueue_send(lb, h, ireq);
      }
    }
  }

  TIMER_stop(TIMER_LB_HALO_PACK);

  TIMER_start(TIMER_LB_HALO_ISEND);

  for (int ireq = 1; ireq < h->map.nvel; ireq++) {

    h->request[27+ireq] = MPI_REQUEST_NULL;

    if (h->count[ireq] > 0) {
      int i = 1 + h->map.cv[ireq][X];
      int j = 1 + h->map.cv[ireq][Y];
      int k = 1 + h->map.cv[ireq][Z];
      int mcount = h->count[ireq]*lb_halo_size(h->slim[ireq]);
      double * buf = h->send[ireq];
      if (have_gpu_aware_mpi_) buf = h->send_d[ireq];

      /* Short circuit messages to self. */
      //if (h->nbrrank[i][j][k] == h->nbrrank[1][1][1]) mcount = 0;
      if (h->nbrrank[i][j][k] == h->nbrrank[1][1][1]) continue;

      MPI_Isend(buf, mcount, MPI_DOUBLE, h->nbrrank[i][j][k],
		            h->tagbase + ireq, h->comm, h->request + 27 + ireq);
    }
  }
  
  TIMER_stop(TIMER_LB_HALO_ISEND);

  return 0;
}

/*****************************************************************************
 *
 *  lb_halo_wait
 *
 *****************************************************************************/

int lb_halo_wait(lb_t * lb, lb_halo_t * h) {

  assert(lb);
  assert(h);

  TIMER_start(TIMER_LB_HALO_WAIT);

  MPI_Waitall(2*h->map.nvel, h->request, MPI_STATUSES_IGNORE);

  TIMER_stop(TIMER_LB_HALO_WAIT);

  TIMER_start(TIMER_LB_HALO_UNPACK);

  int ndevice;
  tdpGetDeviceCount(&ndevice);
  if (ndevice > 0) {
<<<<<<< HEAD
    for (int ireq = 0; ireq < h->map.nvel; ireq++) {
      if (h->count[ireq] > 0) {
        if (have_graph_api_) {
          tdpAssert( tdpGraphLaunch(h->grecv.exec, h->stream) );
          tdpAssert( tdpStreamSynchronize(h->stream) );
        } else {
=======
    if (have_graph_api_) {
      printf("here 4\n");
      tdpAssert( tdpGraphLaunch(h->grecv.exec, h->stream) );
      printf("here 5\n");
      tdpAssert( tdpStreamSynchronize(h->stream) );
      printf("here 6\n");
    } //else {
      for (int ireq = 0; ireq < h->map.nvel; ireq++) {
        if (h->count[ireq] > 0) {
>>>>>>> f8e75295
          int rcount = h->count[ireq]*lb_halo_size(h->slim[ireq]);
          dim3 nblk, ntpb;
          kernel_launch_param(rcount, &nblk, &ntpb);
          tdpLaunchKernel(lb_halo_dequeue_recv_kernel, nblk, ntpb, 0, 0, lb->target, h->target, ireq);
          tdpDeviceSynchronize();
        }
      }
    //}
  } else {
    #pragma omp parallel
    {
      for (int ireq = 0; ireq < h->map.nvel; ireq++) {
        lb_halo_dequeue_recv(lb, h, ireq);
      }
    }
  }

  TIMER_stop(TIMER_LB_HALO_UNPACK);

  return 0;
}

/*****************************************************************************
 *
 *  lb_halo_free
 *
 *  Complete all the send and receive requests.
 *
 *****************************************************************************/

int lb_halo_free(lb_t * lb, lb_halo_t * h) {

  assert(lb);
  assert(h);

  int ndevice = 0;
  tdpGetDeviceCount(&ndevice);

  if (ndevice > 0) {
    tdpAssert( tdpMemcpy(h->send_d, h->target->send, 27*sizeof(double *),
			 tdpMemcpyDeviceToHost) );
    tdpAssert( tdpMemcpy(h->recv_d, h->target->recv, 27*sizeof(double *),
			 tdpMemcpyDeviceToHost) );
    for (int p = 1; p < h->map.nvel; p++) {
      tdpFree(h->send_d[p]);
      tdpFree(h->recv_d[p]);
    }
    tdpFree(h->target);
  }

  for (int ireq = 0; ireq < 27; ireq++) {
    free(h->send[ireq]);
    free(h->recv[ireq]);
  }

  if (have_graph_api_) {
<<<<<<< HEAD
    tdpAssert( tdpGraphDestroy(h->gsend.graph) );
    tdpAssert( tdpGraphDestroy(h->grecv.graph) );
  }

=======
    printf("here 7\n");
    tdpAssert( tdpGraphDestroy(h->gsend.graph) );
    printf("here 8\n");
    tdpAssert( tdpGraphDestroy(h->grecv.graph) );
    printf("here 9\n");
  }

  tdpAssert( tdpStreamDestroy(h->stream) );
>>>>>>> f8e75295
  lb_model_free(&h->map);
  *h = (lb_halo_t) {0};

  return 0;
}

/*****************************************************************************
 *
 *  lb_write_buf
 *
 *  Write output buffer independent of in-memory order.
 *
 *****************************************************************************/

int lb_write_buf(const lb_t * lb, int index, char * buf) {

  double data[NVELMAX] = {0};

  assert(lb);
  assert(buf);

  for (int n = 0; n < lb->ndist; n++) {
    size_t sz = lb->model.nvel*sizeof(double);
    for (int p = 0; p < lb->model.nvel; p++) {
      int laddr = LB_ADDR(lb->nsite, lb->ndist, lb->model.nvel, index, n, p);
      data[p] = lb->f[laddr];
    }
    memcpy(buf + n*sz, data, sz);
  }

  return 0;
}

/*****************************************************************************
 *
 *  lb_read_buf
 *
 *****************************************************************************/

int lb_read_buf(lb_t * lb, int index, const char * buf) {

  double data[NVELMAX] = {0};

  assert(lb);
  assert(buf);

  for (int n = 0; n < lb->ndist; n++) {
    size_t sz = lb->model.nvel*sizeof(double);
    memcpy(data, buf + n*sz, sz);
    for (int p = 0; p < lb->model.nvel; p++) {
      int laddr = LB_ADDR(lb->nsite, lb->ndist, lb->model.nvel, index, n, p);
      lb->f[laddr] = data[p];
    }
  }

  return 0;
}

/*****************************************************************************
 *
 *  lb_write_buf_ascii
 *
 *  For ascii, we are going to put ndist distributions on a single line...
 *  This is merely cosmetic, and for appearances.
 *
 *****************************************************************************/

int lb_write_buf_ascii(const lb_t * lb, int index, char * buf) {

  const int nbyte = LB_RECORD_LENGTH_ASCII;  /* bytes per " %22.15s" datum */
  int ifail = 0;

  assert(lb);
  assert(buf);
  assert((lb->ndist*nbyte + 1)*sizeof(char) < BUFSIZ);

  for (int p = 0; p < lb->model.nvel; p++) {
    char tmp[BUFSIZ] = {0};
    int poffset = p*(lb->ndist*nbyte + 1); /* +1 for each newline */
    for (int n = 0; n < lb->ndist; n++) {
      int laddr = LB_ADDR(lb->nsite, lb->ndist, lb->model.nvel, index, n, p);
      int np = snprintf(tmp, nbyte + 1, " %22.15e", lb->f[laddr]);
      if (np != nbyte) ifail = 1;
      memcpy(buf + poffset + n*nbyte, tmp, nbyte*sizeof(char));
    }
    /* Add newline */
    if (1 != snprintf(tmp, 2, "\n")) ifail = 2;
    memcpy(buf + poffset + lb->ndist*nbyte, tmp, sizeof(char));
  }

  return ifail;
}

/*****************************************************************************
 *
 *  lb_read_buf_ascii
 *
 *****************************************************************************/

int lb_read_buf_ascii(lb_t * lb, int index, const char * buf) {

  const int nbyte = LB_RECORD_LENGTH_ASCII;  /* bytes per " %22.15s" datum */
  int ifail = 0;

  assert(lb);
  assert(buf);

  for (int p = 0; p < lb->model.nvel; p++) {
    int poffset = p*(lb->ndist*nbyte + 1); /* +1 for each newline */
    for (int n = 0; n < lb->ndist; n++) {
      int laddr = LB_ADDR(lb->nsite, lb->ndist, lb->model.nvel, index, n, p);
      char tmp[BUFSIZ] = {0};              /* Make sure we have a \0 */
      memcpy(tmp, buf + poffset + n*nbyte, nbyte*sizeof(char));
      int nr = sscanf(tmp, "%le", lb->f + laddr);
      if (nr != 1) ifail = 1;
    }
  }

  return ifail;
}

/*****************************************************************************
 *
 *  lb_io_aggr_pack
 *
 *****************************************************************************/

__host__ int lb_io_aggr_pack(const lb_t * lb, io_aggregator_t * aggr) {

  assert(lb);
  assert(aggr);
  assert(aggr->buf);

  #pragma omp parallel
  {
    int iasc = lb->opts.iodata.output.iorformat == IO_RECORD_ASCII;
    int ibin = lb->opts.iodata.output.iorformat == IO_RECORD_BINARY;
    assert(iasc ^ ibin); /* One or other */

    #pragma omp for
    for (int ib = 0; ib < cs_limits_size(aggr->lim); ib++) {
      int ic = cs_limits_ic(aggr->lim, ib);
      int jc = cs_limits_jc(aggr->lim, ib);
      int kc = cs_limits_kc(aggr->lim, ib);

      /* Write data (ic,jc,kc) */
      int index = cs_index(lb->cs, ic, jc, kc);
      size_t offset = ib*aggr->szelement;
      if (iasc) lb_write_buf_ascii(lb, index, aggr->buf + offset);
      if (ibin) lb_write_buf(lb, index, aggr->buf + offset);
    }
  }

  return 0;
}

/*****************************************************************************
 *
 *  lb_io_aggr_buf_unpack
 *
 *****************************************************************************/

__host__ int lb_io_aggr_unpack(lb_t * lb, const io_aggregator_t * aggr) {

  assert(lb);
  assert(aggr);
  assert(aggr->buf);

  #pragma omp parallel
  {
    int iasc = lb->opts.iodata.input.iorformat == IO_RECORD_ASCII;
    int ibin = lb->opts.iodata.input.iorformat == IO_RECORD_BINARY;
    assert(iasc ^ ibin);

    #pragma omp for
    for (int ib = 0; ib < cs_limits_size(aggr->lim); ib++) {
      int ic = cs_limits_ic(aggr->lim, ib);
      int jc = cs_limits_jc(aggr->lim, ib);
      int kc = cs_limits_kc(aggr->lim, ib);

      /* Read data at (ic,jc,kc) */
      int index = cs_index(lb->cs, ic, jc, kc);
      int offset = ib*aggr->szelement;
      if (iasc) lb_read_buf_ascii(lb, index, aggr->buf + offset);
      if (ibin) lb_read_buf(lb, index, aggr->buf + offset);
    }
  }

  return 0;
}

/*****************************************************************************
 *
 *  lb_io_write
 *
 *****************************************************************************/

int lb_io_write(lb_t * lb, int timestep, io_event_t * event) {

  int ifail = 0;

  assert(lb);
  assert(event);

  const io_metadata_t * meta = &lb->output;

  if (meta->iswriten == 0) {
    /* No comments at the moment */
    cJSON * comments = NULL;
    ifail = io_metadata_write(meta, "dist", NULL, comments);
    if (ifail == 0) lb->output.iswriten = 1;
  }

  /* Implementation */
  {
    io_impl_t * io = NULL;
    char filename[BUFSIZ] = {0};

    io_subfile_name(&meta->subfile, "dist", timestep, filename, BUFSIZ);
    ifail = io_impl_create(meta, &io);
    assert(ifail == 0);

    if (ifail == 0) {
      io_event_record(event, IO_EVENT_AGGR);
      lb_memcpy(lb, tdpMemcpyDeviceToHost);
      lb_io_aggr_pack(lb, io->aggr);

      io_event_record(event, IO_EVENT_WRITE);
      io->impl->write(io, filename);

      if (meta->options.report) {
	pe_info(lb->pe, "MPIIO wrote to %s\n", filename);
      }

      io->impl->free(&io);
      io_event_report(event, meta, "dist");
    }
  }

  return ifail;
}

/*****************************************************************************
 *
 *  lb_io_read
 *
 *****************************************************************************/

int lb_io_read(lb_t * lb, int timestep, io_event_t * event) {

  int ifail = 0;

  assert(lb);
  assert(event);

  {
    const io_metadata_t * meta = &lb->input;
    io_impl_t * io = NULL;
    char filename[BUFSIZ] = {0};

    io_subfile_name(&meta->subfile, "dist", timestep, filename, BUFSIZ);

    ifail = io_impl_create(meta, &io);
    assert(ifail == 0);

    if (ifail == 0) {
      io->impl->read(io, filename);
      lb_io_aggr_unpack(lb, io->aggr);
      io->impl->free(&io);
    }
  }

  return ifail;
}

/*****************************************************************************
 *
 * lb_graph_halo_send_create
 *
 *****************************************************************************/

int lb_graph_halo_send_create(const lb_t * lb, lb_halo_t * h, int * send_count) {

  assert(lb);
  assert(h);

  tdpAssert( tdpGraphCreate(&h->gsend.graph, 0) );

  for (int ireq = 1; ireq < h->map.nvel; ireq++) {
    tdpGraphNode_t kernelNode;
    tdpKernelNodeParams kernelNodeParams = {0};
    void * kernelArgs[3] = {(void *) &lb->target,
                            (void *) &h->target,
                            (void *) &ireq};
<<<<<<< HEAD
    kernelNodeParams.func = (void *) lb_halo_enqueue_send_kernel;
=======
    kernelNodeParams.func = (void *) lb_halo_enqueue_send_kernel_2;
    //kernelNodeParams.func = (void *) lb_null_kernel;
>>>>>>> f8e75295
    dim3 nblk;
    dim3 ntpb;
    int scount = send_count[ireq]*lb_halo_size(h->slim[ireq]);

    kernel_launch_param(scount, &nblk, &ntpb);

    kernelNodeParams.gridDim        = nblk;
    kernelNodeParams.blockDim       = ntpb;
    kernelNodeParams.sharedMemBytes = 0;
    kernelNodeParams.kernelParams   = (void **) kernelArgs;
    kernelNodeParams.extra          = NULL;

    tdpAssert( tdpGraphAddKernelNode(&kernelNode, h->gsend.graph, NULL, 0,
				     &kernelNodeParams) );

    if (have_gpu_aware_mpi_) {
      /* Don't need explicit device -> host copy */
    }
<<<<<<< HEAD
//    else {
//      /* We do need to add the memcpys to the graph definition
//       * (except messages to self... ) */
//
//      int i = 1 + h->cv[h->nvel - ireq][X];
//      int j = 1 + h->cv[h->nvel - ireq][Y];
//      int k = 1 + h->cv[h->nvel - ireq][Z];
//
//      if (h->nbrrank[i][j][k] != h->nbrrank[1][1][1]) {
//	tdpGraphNode_t memcpyNode;
//        tdpMemcpy3DParms memcpyParams = {0};
//
//	memcpyParams.srcArray = NULL;
//	memcpyParams.srcPos   = make_tdpPos(0, 0, 0);
//	memcpyParams.srcPtr   = make_tdpPitchedPtr(h->send_d[ireq],
//						   sizeof(double)*scount,
//						   scount, 1);
//	memcpyParams.dstArray = NULL;
//	memcpyParams.dstPos   = make_tdpPos(0, 0, 0);
//	memcpyParams.dstPtr   = make_tdpPitchedPtr(h->send[ireq],
//						   sizeof(double)*scount,
//						   scount, 1);
//	memcpyParams.extent   = make_tdpExtent(sizeof(double)*scount, 1, 1);
//	memcpyParams.kind     = tdpMemcpyDeviceToHost;
//
//	tdpAssert( tdpGraphAddMemcpyNode(&memcpyNode, h->gsend.graph,
//					 &kernelNode, 1, &memcpyParams) );
//      }
//    }
=======
    else {
      /* We do need to add the memcpys to the graph definition
       * (except messages to self... ) */

      int i = 1 + h->map.cv[h->map.nvel - ireq][X];
      int j = 1 + h->map.cv[h->map.nvel - ireq][Y];
      int k = 1 + h->map.cv[h->map.nvel - ireq][Z];

      if (h->nbrrank[i][j][k] != h->nbrrank[1][1][1]) {
	      tdpGraphNode_t memcpyNode;
        tdpMemcpy3DParms memcpyParams = {0};

	      memcpyParams.srcArray = NULL;
	      memcpyParams.srcPos   = make_tdpPos(0, 0, 0);
	      memcpyParams.srcPtr   = make_tdpPitchedPtr(h->send_d[ireq],
						   sizeof(double)*scount,
						   scount, 1);
	      memcpyParams.dstArray = NULL;
	      memcpyParams.dstPos   = make_tdpPos(0, 0, 0);
	      memcpyParams.dstPtr   = make_tdpPitchedPtr(h->send[ireq],
						   sizeof(double)*scount,
						   scount, 1);
	      memcpyParams.extent   = make_tdpExtent(sizeof(double)*scount, 1, 1);
	      memcpyParams.kind     = tdpMemcpyDeviceToHost;

	      tdpAssert( tdpGraphAddMemcpyNode(&memcpyNode, h->gsend.graph,
					 &kernelNode, 1, &memcpyParams) );
      }
    }
>>>>>>> f8e75295
  }

  tdpAssert( tdpGraphInstantiate(&h->gsend.exec, h->gsend.graph, 0) );

  return 0;
}

/*****************************************************************************
 *
 *  lb_graph_halo_recv_create
 *
 *****************************************************************************/

int lb_graph_halo_recv_create(const lb_t * lb, lb_halo_t * h, int * recv_count) {

  assert(lb);
  assert(h);

  tdpAssert( tdpGraphCreate(&h->grecv.graph, 0) );

  for (int ireq = 1; ireq < h->map.nvel; ireq++) {
    int rcount = recv_count[ireq]*lb_halo_size(h->rlim[ireq]);
    tdpGraphNode_t memcpyNode = {0};

    if (have_gpu_aware_mpi_) {
      /* Don't need explicit copies */
    }
<<<<<<< HEAD
//    else {
//      int i = 1 + h->cv[h->nvel - ireq][X];
//      int j = 1 + h->cv[h->nvel - ireq][Y];
//      int k = 1 + h->cv[h->nvel - ireq][Z];
//
//      if (h->nbrrank[i][j][k] != h->nbrrank[1][1][1]) {
//	tdpMemcpy3DParms memcpyParams = {0};
//
//	memcpyParams.srcArray = NULL;
//	memcpyParams.srcPos   = make_tdpPos(0, 0, 0);
//	memcpyParams.srcPtr   = make_tdpPitchedPtr(h->recv[ireq],
//						   sizeof(double)*rcount,
//						   rcount, 1);
//	memcpyParams.dstArray = NULL;
//	memcpyParams.dstPos   = make_tdpPos(0, 0, 0);
//	memcpyParams.dstPtr   = make_tdpPitchedPtr(h->recv_d[ireq],
//						   sizeof(double)*rcount,
//						   rcount, 1);
//	memcpyParams.extent   = make_tdpExtent(sizeof(double)*rcount, 1, 1);
//	memcpyParams.kind     = tdpMemcpyHostToDevice;
//
//	tdpAssert( tdpGraphAddMemcpyNode(&memcpyNode, h->grecv.graph, NULL,
//					 0, &memcpyParams) );
//      }
//    }
=======
    else {
      int i = 1 + h->map.cv[h->map.nvel - ireq][X];
      int j = 1 + h->map.cv[h->map.nvel - ireq][Y];
      int k = 1 + h->map.cv[h->map.nvel - ireq][Z];

      if (h->nbrrank[i][j][k] != h->nbrrank[1][1][1]) {
	      tdpMemcpy3DParms memcpyParams = {0};

	      memcpyParams.srcArray = NULL;
	      memcpyParams.srcPos   = make_tdpPos(0, 0, 0);
	      memcpyParams.srcPtr   = make_tdpPitchedPtr(h->recv[ireq],
						   sizeof(double)*rcount,
						   rcount, 1);
	      memcpyParams.dstArray = NULL;
	      memcpyParams.dstPos   = make_tdpPos(0, 0, 0);
	      memcpyParams.dstPtr   = make_tdpPitchedPtr(h->recv_d[ireq],
						   sizeof(double)*rcount,
						   rcount, 1);
        memcpyParams.extent   = make_tdpExtent(sizeof(double)*rcount, 1, 1);
        memcpyParams.kind     = tdpMemcpyHostToDevice;

	      tdpAssert( tdpGraphAddMemcpyNode(&memcpyNode, h->grecv.graph, NULL,
					 0, &memcpyParams) );
      }
    }
>>>>>>> f8e75295

    /* Always need the dis-aggregateion kernel */

    dim3 nblk;
    dim3 ntpb;
    tdpGraphNode_t node;
    tdpKernelNodeParams kernelNodeParams = {0};
    void * kernelArgs[3] = {(void *) &lb->target,
                            (void *) &h->target,
                            (void *) &ireq};
<<<<<<< HEAD
    kernelNodeParams.func = (void *) lb_halo_dequeue_recv_kernel;
=======
    //kernelNodeParams.func = (void *) lb_halo_dequeue_recv_kernel;
    kernelNodeParams.func = (void *) lb_null_kernel;
>>>>>>> f8e75295

    kernel_launch_param(rcount, &nblk, &ntpb);

    kernelNodeParams.gridDim        = nblk;
    kernelNodeParams.blockDim       = ntpb;
    kernelNodeParams.sharedMemBytes = 0;
    kernelNodeParams.kernelParams   = (void **) kernelArgs;
    kernelNodeParams.extra          = NULL;

    if (have_gpu_aware_mpi_) {
      tdpAssert( tdpGraphAddKernelNode(&node, h->grecv.graph, NULL,
				       0, &kernelNodeParams) );
    }
<<<<<<< HEAD
//    else {
//      int i = 1 + h->cv[h->nvel - ireq][X];
//      int j = 1 + h->cv[h->nvel - ireq][Y];
//      int k = 1 + h->cv[h->nvel - ireq][Z];
//      if (h->nbrrank[i][j][k] != h->nbrrank[1][1][1]) {
//	tdpAssert( tdpGraphAddKernelNode(&node, h->grecv.graph, &memcpyNode,
//					 1, &kernelNodeParams) );
//      }
//      else {
//	tdpAssert( tdpGraphAddKernelNode(&node, h->grecv.graph, NULL, 0,
//					 &kernelNodeParams) );
//      }
//    }
=======
    else {
      int i = 1 + h->map.cv[h->map.nvel - ireq][X];
      int j = 1 + h->map.cv[h->map.nvel - ireq][Y];
      int k = 1 + h->map.cv[h->map.nvel - ireq][Z];
      if (h->nbrrank[i][j][k] != h->nbrrank[1][1][1]) {
	      tdpAssert( tdpGraphAddKernelNode(&node, h->grecv.graph, &memcpyNode,
					 1, &kernelNodeParams) );
      }
      else {
	      tdpAssert( tdpGraphAddKernelNode(&node, h->grecv.graph, NULL, 0,
					 &kernelNodeParams) );
      }
    }
>>>>>>> f8e75295
  }

  tdpAssert( tdpGraphInstantiate(&h->grecv.exec, h->grecv.graph, 0) );

  return 0;
}<|MERGE_RESOLUTION|>--- conflicted
+++ resolved
@@ -1376,14 +1376,6 @@
   if (ndevice > 0) {
     copyModelToDevice(&lb->model, &lb->target->model);
     copyModelToDevice(&h->map, &h->target->map);
-<<<<<<< HEAD
-    for (int ireq = 0; ireq < h->map.nvel; ireq++) {
-      if (h->count[ireq] > 0) {
-        if (have_graph_api_) {
-          tdpAssert( tdpGraphLaunch(h->gsend.exec, h->stream) );
-          tdpAssert( tdpStreamSynchronize(h->stream) );
-        } else {
-=======
     if (have_graph_api_) {
       printf("here 1\n");
       tdpAssert( tdpGraphLaunch(h->gsend.exec, h->stream) );
@@ -1393,7 +1385,6 @@
     } //else {
       for (int ireq = 0; ireq < h->map.nvel; ireq++) {
         if (h->count[ireq] > 0) {
->>>>>>> f8e75295
           int scount = h->count[ireq]*lb_halo_size(h->slim[ireq]);
           dim3 nblk, ntpb;
           kernel_launch_param(scount, &nblk, &ntpb);
@@ -1463,14 +1454,6 @@
   int ndevice;
   tdpGetDeviceCount(&ndevice);
   if (ndevice > 0) {
-<<<<<<< HEAD
-    for (int ireq = 0; ireq < h->map.nvel; ireq++) {
-      if (h->count[ireq] > 0) {
-        if (have_graph_api_) {
-          tdpAssert( tdpGraphLaunch(h->grecv.exec, h->stream) );
-          tdpAssert( tdpStreamSynchronize(h->stream) );
-        } else {
-=======
     if (have_graph_api_) {
       printf("here 4\n");
       tdpAssert( tdpGraphLaunch(h->grecv.exec, h->stream) );
@@ -1480,7 +1463,6 @@
     } //else {
       for (int ireq = 0; ireq < h->map.nvel; ireq++) {
         if (h->count[ireq] > 0) {
->>>>>>> f8e75295
           int rcount = h->count[ireq]*lb_halo_size(h->slim[ireq]);
           dim3 nblk, ntpb;
           kernel_launch_param(rcount, &nblk, &ntpb);
@@ -1537,12 +1519,6 @@
   }
 
   if (have_graph_api_) {
-<<<<<<< HEAD
-    tdpAssert( tdpGraphDestroy(h->gsend.graph) );
-    tdpAssert( tdpGraphDestroy(h->grecv.graph) );
-  }
-
-=======
     printf("here 7\n");
     tdpAssert( tdpGraphDestroy(h->gsend.graph) );
     printf("here 8\n");
@@ -1551,7 +1527,6 @@
   }
 
   tdpAssert( tdpStreamDestroy(h->stream) );
->>>>>>> f8e75295
   lb_model_free(&h->map);
   *h = (lb_halo_t) {0};
 
@@ -1846,12 +1821,8 @@
     void * kernelArgs[3] = {(void *) &lb->target,
                             (void *) &h->target,
                             (void *) &ireq};
-<<<<<<< HEAD
-    kernelNodeParams.func = (void *) lb_halo_enqueue_send_kernel;
-=======
     kernelNodeParams.func = (void *) lb_halo_enqueue_send_kernel_2;
     //kernelNodeParams.func = (void *) lb_null_kernel;
->>>>>>> f8e75295
     dim3 nblk;
     dim3 ntpb;
     int scount = send_count[ireq]*lb_halo_size(h->slim[ireq]);
@@ -1870,37 +1841,6 @@
     if (have_gpu_aware_mpi_) {
       /* Don't need explicit device -> host copy */
     }
-<<<<<<< HEAD
-//    else {
-//      /* We do need to add the memcpys to the graph definition
-//       * (except messages to self... ) */
-//
-//      int i = 1 + h->cv[h->nvel - ireq][X];
-//      int j = 1 + h->cv[h->nvel - ireq][Y];
-//      int k = 1 + h->cv[h->nvel - ireq][Z];
-//
-//      if (h->nbrrank[i][j][k] != h->nbrrank[1][1][1]) {
-//	tdpGraphNode_t memcpyNode;
-//        tdpMemcpy3DParms memcpyParams = {0};
-//
-//	memcpyParams.srcArray = NULL;
-//	memcpyParams.srcPos   = make_tdpPos(0, 0, 0);
-//	memcpyParams.srcPtr   = make_tdpPitchedPtr(h->send_d[ireq],
-//						   sizeof(double)*scount,
-//						   scount, 1);
-//	memcpyParams.dstArray = NULL;
-//	memcpyParams.dstPos   = make_tdpPos(0, 0, 0);
-//	memcpyParams.dstPtr   = make_tdpPitchedPtr(h->send[ireq],
-//						   sizeof(double)*scount,
-//						   scount, 1);
-//	memcpyParams.extent   = make_tdpExtent(sizeof(double)*scount, 1, 1);
-//	memcpyParams.kind     = tdpMemcpyDeviceToHost;
-//
-//	tdpAssert( tdpGraphAddMemcpyNode(&memcpyNode, h->gsend.graph,
-//					 &kernelNode, 1, &memcpyParams) );
-//      }
-//    }
-=======
     else {
       /* We do need to add the memcpys to the graph definition
        * (except messages to self... ) */
@@ -1930,7 +1870,6 @@
 					 &kernelNode, 1, &memcpyParams) );
       }
     }
->>>>>>> f8e75295
   }
 
   tdpAssert( tdpGraphInstantiate(&h->gsend.exec, h->gsend.graph, 0) );
@@ -1958,33 +1897,6 @@
     if (have_gpu_aware_mpi_) {
       /* Don't need explicit copies */
     }
-<<<<<<< HEAD
-//    else {
-//      int i = 1 + h->cv[h->nvel - ireq][X];
-//      int j = 1 + h->cv[h->nvel - ireq][Y];
-//      int k = 1 + h->cv[h->nvel - ireq][Z];
-//
-//      if (h->nbrrank[i][j][k] != h->nbrrank[1][1][1]) {
-//	tdpMemcpy3DParms memcpyParams = {0};
-//
-//	memcpyParams.srcArray = NULL;
-//	memcpyParams.srcPos   = make_tdpPos(0, 0, 0);
-//	memcpyParams.srcPtr   = make_tdpPitchedPtr(h->recv[ireq],
-//						   sizeof(double)*rcount,
-//						   rcount, 1);
-//	memcpyParams.dstArray = NULL;
-//	memcpyParams.dstPos   = make_tdpPos(0, 0, 0);
-//	memcpyParams.dstPtr   = make_tdpPitchedPtr(h->recv_d[ireq],
-//						   sizeof(double)*rcount,
-//						   rcount, 1);
-//	memcpyParams.extent   = make_tdpExtent(sizeof(double)*rcount, 1, 1);
-//	memcpyParams.kind     = tdpMemcpyHostToDevice;
-//
-//	tdpAssert( tdpGraphAddMemcpyNode(&memcpyNode, h->grecv.graph, NULL,
-//					 0, &memcpyParams) );
-//      }
-//    }
-=======
     else {
       int i = 1 + h->map.cv[h->map.nvel - ireq][X];
       int j = 1 + h->map.cv[h->map.nvel - ireq][Y];
@@ -2010,7 +1922,6 @@
 					 0, &memcpyParams) );
       }
     }
->>>>>>> f8e75295
 
     /* Always need the dis-aggregateion kernel */
 
@@ -2021,12 +1932,8 @@
     void * kernelArgs[3] = {(void *) &lb->target,
                             (void *) &h->target,
                             (void *) &ireq};
-<<<<<<< HEAD
-    kernelNodeParams.func = (void *) lb_halo_dequeue_recv_kernel;
-=======
     //kernelNodeParams.func = (void *) lb_halo_dequeue_recv_kernel;
     kernelNodeParams.func = (void *) lb_null_kernel;
->>>>>>> f8e75295
 
     kernel_launch_param(rcount, &nblk, &ntpb);
 
@@ -2040,21 +1947,6 @@
       tdpAssert( tdpGraphAddKernelNode(&node, h->grecv.graph, NULL,
 				       0, &kernelNodeParams) );
     }
-<<<<<<< HEAD
-//    else {
-//      int i = 1 + h->cv[h->nvel - ireq][X];
-//      int j = 1 + h->cv[h->nvel - ireq][Y];
-//      int k = 1 + h->cv[h->nvel - ireq][Z];
-//      if (h->nbrrank[i][j][k] != h->nbrrank[1][1][1]) {
-//	tdpAssert( tdpGraphAddKernelNode(&node, h->grecv.graph, &memcpyNode,
-//					 1, &kernelNodeParams) );
-//      }
-//      else {
-//	tdpAssert( tdpGraphAddKernelNode(&node, h->grecv.graph, NULL, 0,
-//					 &kernelNodeParams) );
-//      }
-//    }
-=======
     else {
       int i = 1 + h->map.cv[h->map.nvel - ireq][X];
       int j = 1 + h->map.cv[h->map.nvel - ireq][Y];
@@ -2068,7 +1960,6 @@
 					 &kernelNodeParams) );
       }
     }
->>>>>>> f8e75295
   }
 
   tdpAssert( tdpGraphInstantiate(&h->grecv.exec, h->grecv.graph, 0) );

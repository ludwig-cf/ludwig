###############################################################################
#
# Makefile for LUDWIG
#
# Preprocessor flags.
#
# Please use the following for any production run
#
# -DNDEBUG               Switch off standard C assert()
#                        The assertions can make the code much slower.
#
# make serial            for serial code (default model is D3Q19)
# make mpi               for parallel code (default model is D3Q19)
#
# make serial-d2q9       etc for serial D2Q19or D3Q15 or D3Q19
# make mpi-d2q9          etc for parallel ditto
#
# Compiler flags.
#
# Appropriate flags for your system should be set in the parent
# directory in the file config.mk. See ../Makefile.mk
#
# Edinburgh Soft Matter and Statistical Physics Group and
# Edinburgh Parallel Computing Centre
#
# Kevin Stratford (kevin@epcc.ed.ac.uk)
# (c) 2010-2015 The University of Edinburgh
#
###############################################################################

include ../Makefile.mk

MAIN = main
EXECUTABLE = Ludwig.exe
LIBRARY = libludwig.a

<<<<<<< HEAD
CC = gcc 
MPICC = mpicc
NVCC = nvcc

OPTS = -DNP_D3Q6 #-DNDEBUG 
CFLAGS = -O2 
LIBS = -lm 

# TargetDP, under development
USEGPU=
ifeq ($(TARGETDP),GPU)
USEGPU=1
endif

ifdef USEGPU
TARGETCC = $(NVCC) -arch=sm_35
TARGETOPTS =  $(OPTS) -x cu -DCUDA -dc -Xptxas -v -I/opt/intel/impi/5.0.3.048/intel64/include
OPTS += -DCUDAHOST #-DKEEPHYDROONTARGET -DKEEPFIELDONTARGET
LIBS += -L../targetDP -ltargetDP_CUDA  -L /opt/intel/impi/5.0.3.048/intel64/lib -lmpi
else
TARGETCC = $(CC)
TARGETOPTS = $(OPTS)
CFLAGS += #-fopenmp
LIBS += -L../targetDP -ltargetDP_C #-lgomp -lpthread
endif



ifeq ($(MYHOSTNAME),mbpag3)

ifdef USEGPU
TARGETCC = $(NVCC) -arch=sm_30 -Xptxas -v
#LIBS+=-L/usr/local/Cellar/open-mpi/1.8.1/lib/ -lmpi
else
OPTS+=#-fopenmp #-DKEEPHYDROONTARGET -DKEEPFIELDONTARGET  #
LIBS+=#-L/usr/local/Cellar/gcc49/4.9.0/lib/gcc/x86_64-apple-darwin13.1.0/4.9.0/  -lgomp
endif

endif #host is mbpag3


=======
OPTS = -DNP_D3Q6
LIBS = -L../targetDP -ltarget -lm
>>>>>>> b8810e9d
INC = -I. -I ../targetDP

###############################################################################
#
# Compilation with PETSc is enabled by setting HAVE_PETSC.
#
# For explicit libraries and includes the correct paths are obtained with
# 'make getincludedirs' and 'make getlinklibs' in $PETSC_DIR.
#
###############################################################################

ifdef HAVE_PETSC
OPTS += -DPETSC
INC  += $(PETSC_INC)
LIBS += $(PETSC_LIB)
endif 

###############################################################################
#
#  Files
#
###############################################################################

OBJS = \
     physics.o physics_rt.o advection.o advection_rt.o advection_bcs.o \
     blue_phase.o blue_phase_init.o blue_phase_rt.o \
     blue_phase_beris_edwards.o \
     brazovskii.o brazovskii_rt.o \
     colloid_io.o colloids_init.o \
     colloid.o colloid_link.o colloids_halo.o colloid_io_rt.o \
     colloids_Q_tensor.o \
     colloid_sums.o bbl.o build.o collision.o collision_rt.o \
     colloids.o colloids_rt.o lubrication.o \
     coords.o coords_field.o coords_rt.o \
     control.o distribution_rt.o \
     driven_colloid.o driven_colloid_rt.o \
     ewald.o field.o field_grad.o \
     free_energy.o free_energy_vector.o free_energy_tensor.o \
     fe_electro.o fe_electro_symmetric.o \
     gradient_rt.o \
     gradient_2d_5pt_fluid.o gradient_2d_tomita_fluid.o \
     gradient_3d_7pt_fluid.o gradient_3d_7pt_solid.o \
     gradient_3d_27pt_fluid.o gradient_3d_27pt_solid.o \
     hydro.o hydro_rt.o interaction.o io_harness.o \
     leslie_ericksen.o \
     lc_droplet.o lc_droplet_rt.o model.o model_le.o map.o \
     noise.o pair_lj_cut.o pair_ss_cut.o pair_yukawa.o \
     angle_cosine.o bond_fene.o \
     phi_cahn_hilliard.o phi_force.o phi_force_colloid.o \
     phi_force_stress.o phi_lb_coupler.o \
     phi_stats.o \
     polar_active.o polar_active_rt.o \
     psi.o psi_rt.o psi_stats.o psi_sor.o psi_init.o \
     psi_force.o psi_colloid.o propagation.o \
     nernst_planck.o \
     psi_petsc.o psi_gradients.o \
     leesedwards.o pe.o ran.o runtime.o \
     surfactant.o surfactant_rt.o \
     symmetric_rt.o subgrid.o \
     stats_calibration.o stats_colloid.o \
     stats_distribution.o stats_free_energy.o stats_rheology.o \
     stats_sigma.o stats_symmetric.o \
     stats_surfactant.o stats_turbulent.o stats_velocity.o svn.o \
     symmetric.o timer.o util.o wall.o wall_ss_cut.o comms_gpu.o ludwig.o


###############################################################################
#
#  Targets
#
#  Typing "make" will give some instructions.
#
###############################################################################

default:
	$(MAKE) -s verbose

verbose:
	echo -e "LUDWIG make options ...\n"\
	    "\t make serial \t\t builds serial implementation (D3Q19)\n"\
	    "\t make serial-d2q9 etc \t builds specific serial version\n" \
	    "\t make serial-d2q9r etc \t SOA data order\n" \
	    "\t make mpi \t\t builds MPI implementation (D3Q19)\n" \
	    "\t make mpi-d2q9 etc \t builds specific parallel version\n" \
            "\t Check the Makefile for further details\n"	

code:	$(MAIN).o
	$(CC) $(LDFLAGS) -o $(EXECUTABLE) $(MAIN).o $(LIBRARY) $(LIBS)

# Serial versions

serial:
	$(MAKE) serial-d3q19	

serial-d2q9:
	$(MAKE) serial-model "LB=-D_D2Q9_" "LBOBJ=d2q9.o"

serial-d3q15:
	$(MAKE) serial-model "LB=-D_D3Q15_" "LBOBJ=d3q15.o"

serial-d3q19:
	$(MAKE) serial-model "LB=-D_D3Q19_" "LBOBJ=d3q19.o"

serial-d2q9r:
	$(MAKE) serial-d2q9 "OPTS= -DLB_DATA_SOA $(OPTS)"

serial-d3q15r:
	$(MAKE) serial-d3q15 "OPTS= -DLB_DATA_SOA $(OPTS)"

serial-d3q19r:
	$(MAKE) serial-d3q19 "OPTS= -DLB_DATA_SOA $(OPTS)"


serial-model:
	$(MAKE) lib
	$(MAKE) code "INC=$(INC) -I../mpi_s" "LIBS=$(LIBS) -L../mpi_s -lmpi"


# MPI versions

mpi:
	$(MAKE) mpi-d3q19

mpi-d2q9:
	$(MAKE) mpi-model "LB=-D_D2Q9_" "LBOBJ=d2q9.o"

mpi-d3q15:
	$(MAKE) mpi-model "LB=-D_D3Q15_" "LBOBJ=d3q15.o"

mpi-d3q19:
	$(MAKE) mpi-model "LB=-D_D3Q19_" "LBOBJ=d3q19.o"

mpi-d2q9r:
	$(MAKE) mpi-d2q9 "OPTS= -DLB_DATA_SOA $(OPTS)"

mpi-d3q15r:
	$(MAKE) mpi-d3q15 "OPTS= -DLB_DATA_SOA $(OPTS)"

mpi-d3q19r:
	$(MAKE) mpi-d3q19 "OPTS= -DLB_DATA_SOA $(OPTS)"


mpi-model:
	$(MAKE) libmpi
	$(MAKE) code "CC=$(MPICC)" "INC=$(INC) $(MPI_INCL)" "LIBS=$(LIBS) $(MPI_LIBS)"

# Libraries

libar:	$(OBJS) $(LBOBJ) 
	$(AR) $(ARFLAGS) $(LIBRARY) $(OBJS) $(LBOBJ)

lib:
	$(MAKE) libar "INC=$(INC) -I../mpi_s" "LIBS= -L../mpi_s -lmpi $(LIBS)"
libmpi:
	$(MAKE) libar "CC=$(MPICC)" "INC=$(INC) $(MPI_INCL)"

# To obtain the latest svn version information, we use svnversion.
# If svnversion is not available there may be an ugly error message,
# although compilation should procede. The result should be double
# quoted, e.g. "1191", hence the apostrophe armageddon.

svn.o:
	$(CC) $(CFLAGS) -D SVN_REVISION='"'`svnversion`'"' -c svn.c

###############################################################################
#
#  Compilation rules
#
###############################################################################


#
#  Default rule for compilation in the current directory.
#
.c.o :
	$(CC) $(LB) $(OPTS) $(CFLAGS) $(INC) -c $?



.PHONY : clean
clean:
	rm -f d2q9.o d3q15.o d3q19.o
	rm -f $(OBJS) $(TARGETDP_OBJS) $(EXECUTABLE) $(LIBRARY) $(MAIN).o<|MERGE_RESOLUTION|>--- conflicted
+++ resolved
@@ -34,52 +34,8 @@
 EXECUTABLE = Ludwig.exe
 LIBRARY = libludwig.a
 
-<<<<<<< HEAD
-CC = gcc 
-MPICC = mpicc
-NVCC = nvcc
-
-OPTS = -DNP_D3Q6 #-DNDEBUG 
-CFLAGS = -O2 
-LIBS = -lm 
-
-# TargetDP, under development
-USEGPU=
-ifeq ($(TARGETDP),GPU)
-USEGPU=1
-endif
-
-ifdef USEGPU
-TARGETCC = $(NVCC) -arch=sm_35
-TARGETOPTS =  $(OPTS) -x cu -DCUDA -dc -Xptxas -v -I/opt/intel/impi/5.0.3.048/intel64/include
-OPTS += -DCUDAHOST #-DKEEPHYDROONTARGET -DKEEPFIELDONTARGET
-LIBS += -L../targetDP -ltargetDP_CUDA  -L /opt/intel/impi/5.0.3.048/intel64/lib -lmpi
-else
-TARGETCC = $(CC)
-TARGETOPTS = $(OPTS)
-CFLAGS += #-fopenmp
-LIBS += -L../targetDP -ltargetDP_C #-lgomp -lpthread
-endif
-
-
-
-ifeq ($(MYHOSTNAME),mbpag3)
-
-ifdef USEGPU
-TARGETCC = $(NVCC) -arch=sm_30 -Xptxas -v
-#LIBS+=-L/usr/local/Cellar/open-mpi/1.8.1/lib/ -lmpi
-else
-OPTS+=#-fopenmp #-DKEEPHYDROONTARGET -DKEEPFIELDONTARGET  #
-LIBS+=#-L/usr/local/Cellar/gcc49/4.9.0/lib/gcc/x86_64-apple-darwin13.1.0/4.9.0/  -lgomp
-endif
-
-endif #host is mbpag3
-
-
-=======
 OPTS = -DNP_D3Q6
 LIBS = -L../targetDP -ltarget -lm
->>>>>>> b8810e9d
 INC = -I. -I ../targetDP
 
 ###############################################################################


### Changes

<<<<<<< HEAD

version 0.21.0

- "colloid_type" has been split into a number of more general
  properties including: boundary condition (bc) either bbl or
  subgrid; shale either "disk", "sphere", or "ellipsoid";
  active (logical); magnetic (logical).
  The default is: bc = bbl, shape = sphere, active = no, magnetic = no.
  There are some conditions, e.g., "disk" expects a 2D D2Q9 model.
  This affects the way colloid details are specified in the input.
  See REFERENCE PENDING

=======
version 0.21.0
- Issue 268: if using wetting information read from porous media files,
             the form of the key words in the input file has been
	     adjusted. See https://ludwig.epcc.ed.ac.uk/inputs/porous.html
>>>>>>> 5e162d99

version 0.20.1
- Issue 271: missing stub prevents compilation at some compiler optimisation
             levels.

version 0.20.0

- IMPORTANT: The input file can no longer be specified as a command
  line argument. It must be called "input" in the current directory.
- The electrokinetics sector has been updated and information is
  available at
  https://ludwig.epcc.ed.ac.uk/tutorials/electrokinetics/electrokinetics.html
- A D3Q27 model is available
- Added coverage via https://about.codecov.io/
- The free energy is now reported at t = 0 for the initial state.
- An extra "first touch" option has been added. For details, see
  https://ludwig.epcc.ed.ac.uk/inputs/parallel.html
- Various minor changes and code quality improvements.

version 0.19.1
- Fix bug in io_subfile to prevent failure at iogrid > 1.

version 0.19.0

- There has been a significant change to the way that i/o is undertaken.
  See https://ludwig.epcc.ed.ac.uk/outputs/fluid.html
  It is the intention to replace completely the 'old' I/O mechanism
  by release v0.21.0.
- The extract_colloids.c utility has been updated so that it takes
  only one command line argument for new I/O metadata.

- Input associated with the choice of force arising from the free energy
  sector has been made more general. Specifically, input keys
  `fd_force_divergence` and `fe_use_stress_relaxation` are replaced.
  - For scalar order parameters an extra version of the "phi_gradmu"
    approach is available" "phi_gradmu_correction".
  - See https://ludwig.epcc.ed.ac.uk/inputs/force.html for details.
- Order parameter statistics are now reported as "phi" for scalars
  [Px,Py,Pz] for vectors, and [Qxx, Qxy, Qxz, Qyy, Qyz] for liquid
  crystal. The computation of the total has been improved by using a
  compensated sum, which is more robust to threads/MPI.
- Added compiler option information and git commit information at run
  time.
- The LaTeX tutorials document has been replaced by html tutorials
  at https://ludwig.epcc.ed.ac.uk/ to reflect new I/O and to add a
  number of new topics.
- LTGM.com analysis has been retired as the service has closed. The
  two outstanding recommendations are covered by CodeQL notes.
- Various minor updates.

version 0.18.0

- Added a lubrication correction offset to allow an option for keeping
  particles clear of plane walls.
  See https://ludwig.epcc.ed.ac.uk/inputs/colloid.html
- Added options for arranging 'first touch' on allocation of memory
  for LB data and field componenents.
  See https://ludwig.epcc.ed.ac.uk/inputs/parallel.html

- Various minor code improvements.

version 0.17.2

- Bug fix (issue #204) prevent crashes with s7_anchoring related to
  proximity of wall/colloid or colloid/colloid. Advice added to
  documentation on avoiding such close approaches.

version 0.17.1

- Bug fix (issue #197). The liquid crystal reduced field strength was reported
  incorrectly in the output (always zero). Thanks to Oliver H. for spotting.

version 0.17.0

- add liquid crystal anchoring "fd_gradient_calculation s7_anchoring"
  - this is a replcement for "3d_7pt_fluid" and does a slightly better
    job at the edges and corners by using a consistent surface normal.
    The anchoring properties are now specified in a slightly different
    way.
  - For walls, see https://ludwig.epcc.ed.ac.uk/inputs/walls.html
  - For colloids, see https://ludwig.epcc.ed.ac.uk/inputs/colloid.html

  - The existing fd_gradient_calculation 3d_7pt_solid is retained, and
    existing input keys for anchoring will be recognised.

- add option for rectilinear grid format vtk output "extract -l"
- add option for 2d random nematic "lc_q_initialisation random_xy"

- A functional AMD GPU version is now available using HIP.
  - See https://ludwig.epcc.ed.ac.uk/building/index.html

- Various minor improvements

version 0.16.1

- And get the version number right!

version 0.16.0

- Improved host halo swaps are available.
  The implementation of the reduced distribution halo has been replaced
  with one that will work in all circumstances for a single distribution.
  See https://ludwig.epcc.ed.ac.uk/inputs/index.html Parallelism for details.
  No user action is required if you are not interested.

- Reinstated the boundary (wall) - colloid soft sphere potential.
  See https://ludwig.epcc.ed.ac.uk/inputs/colloid.html
  Thanks to Rishish Mishra for spotting this problem.

- Various minor updates.

version 0.15.0

- Active stress implementation is updated to conform to the documented
  case; active emulsion stress is available.
- Add ability to rotate BPI and BPII liquid crystal initial conditions
  Thanks to Oliver H. for this. See Section 3 of web documentation.
- A diagnostic computation and output of the force breakdown on each
  colloid has been added. This is currently via a static switch in
  stats_colloid_force_split.c
- An option for a "lap timer" is now provided.
- Some simple open boundary conditions for fluid and binary composition
  are available. See the "Open boundaries" section at
  https://ludwig.epcc.ed.ac.uk/
- Some refactoring of the lattice Boltzmann basis information has been
  performed in order to be able to move to a more flexible approach.
  This should have no practical impact at present.

version 0.14.0

- Add a ternary free energy. Thanks to Shan Chen and Sergios Granados Leyva.
  - See https://ludwig.epcc.ed.ac.uk/inputs/fe.html
  - Added various initial ternary configurations.
  - Allowed uniform wetting from input via free energy parameters.
  - Added various porous media style initialisations from input;
    input handling has changed slightly.
  - Updated the util/capillary.c code to use the standard map structure,
    and standard output functionality.
- Add back an operational surfactant free energy. There is no
  dynamics available yet.
- Add unit tests for the the same.
- Add a description of how to add a free energy to free_energy.h
- Unified CPU/GPU short regression tests.
- Compilation of target HIP updated for AMD platform. See config/unix-hpcc.mk.

version 0.13.0

- Add report on compiler and start/end times.
- Add report on key/value pairs which appear in input but are not used
  at end of execution.
- Added compensated sums for binary order parameter sum statistic to
  improve robustness of result to round-off. Additional compensation
  in time evolution for Cahn-Hilliard update.
- Add pair_ss_cut_ij interaction: a cut-and-shoft soft sphere potential
  with pair-dependent parameters. Thanks to Qi Kai.
- Added subgrid offset parameter; this replaces ah in the computation
  of the drag force (typically aL >> ah).

version 0.12.0

- Allow user to specify a linear combination of slip and no-slip for
  plane walls. This was originally implemented by Katrin Wolff when
  at Edinburgh, and has been resurrected with the help of Ryan Keogh
  and Tyler Shendruk. See https://ludwig.epcc.ed.ac.uk/inputs/walls.html
- Various minor code quality improvements
- Extended target abstraction layer to include HIP (only tested via
  __HIP_PLATFORM_NVCC__ so far). Thanks to Nikola Vasilev for this.
- Various minor code quality improvements

version 0.11.0
- Add external chemical potential gradient in Cahn Hilliard for
  free energy symmetric. Thanks to Jurij Sablic (jurij.sablic@gmail.com).
- Add Arrhenius viscosity model for compositional order parameter
- Add the ability to run both subgrid and fully resolved particles at
  the same time. Thanks to Qi Kai (kai.qi@epfl.ch) for this.
- Various code quality updates

version 0.10.0
- Added an option to fix colloid position or velocity on a per-direction
  basis, e.g.
    colloid_isfixedrxyz  1_1_0
  allows movement in z-direction only. Any value is overridden by
  colloid_isfixedr. An analogous option colloid_isfixedvxyz is available.
- Added target thread model information to output
- Refactored d_ij and e_ijk from char to int8_t to avoid potential
  pitfalls with default unsigned char.

version 0.9.3
- Allow stress relaxation option in bare liquid crystal free energy

version 0.9.2
- Moved input section in porous media docs to online version only

version 0.9.1
- Disallow porous media files using "status_with_h" as erroneous.
  Use "status_with_c_h" instead.
- Bug fix: allow colloid wetting by default.

version 0.9.0
- The build process has changed to try to move all the configuration
  to the config.mk file. Please see updated examples in the ./config
  directory. The configs are either serial or parallel (not both).
  The build process should now be from the top level and is via
  "make && make test". Serial builds should do "make serial" first.

- You should be able to type "make" in any directory and the local
  default target will be built.

- Executables in utils are built via "make" to be consistent with
  other source directories

- Added input colloid_rebuild_freq (with default 1) to allow discrete
  rebuild to be done less often than every time step

- Regression tests have been re-organised into different directories
  and are run on a per-directory basis (see tests/Makefile)

- The default test is regression/d3q19-short

- A link to new build and test instructions has been made available
  from the README

- Added travis .travis.yml and relevant config file

- Fixed gcc -Wformat-overflow and a number of other warnings

version 0.8.16
- add option for uniform composition via "phi_initialisation uniform"
- fix composition replacement bug (was dependent on charge psi)

version 0.8.15
- fix "weight = 0" problem in replacement of fluid for binary order
  parameter and add test (issue 30)

version 0.8.14
- add html placeholder

version 0.8.13
- add option for density output via "rho" commands in input

version 0.8.12
- allow force divergence method to see porous media

version 0.8.11
- updated util/length_from_sk.c to take double input to be consistent
  with extract output

version 0.8.10
- Add vtk format output for composition, velocity, in extract;
  automatically detect input format
- Replace dubious assertion in stats_symmetric_length()

version 0.8.09
- Avoid zero-sized allocations in wall.c

version 0.8.08
- Repaired util/colloid_init.c
- Separate vtk scalar order / director / biaxial order files

version 0.8.07
- Updated the extract program to include vtk headers
- Added some Bond number test examples regression/d3q19/serial-bond-c01.inp

Version 0.8.05
- Added the option to specify fixed liquid crystal anchoring orientation
  from the input.

Version 0.8.04
- Fixed bug in device halo swap.

Version 0.8.0

- The constraint that the number of MPI tasks divide exactly the system
  size in each direction has been relaxed. Logically rectangular, but
  uneven decompositions are computed automatically if required.

- Output format in parallel. Files for a given I/O group now appear with
  data in a format which is independent of parallel decomposition. This
  means an 'extract' step is no longer required. It also means files
  generated with previous versions will no longer work as input.

- Different collision relaxation time schemes are now available by using
  the 'lb_relaxation_scheme' input either ('bgk', 'trt', or 'm10'). The
  default is unchanged ('m10').

- An option for a 'split' treatment of symmetric and antisymmetric stress
  arising from the thermodynamic sector has been introduced. This is
  via the input key 'fe_use_stress_relaxation yes'. This introduces the
  symmetric part of the stress as a relaxation in the collision, while
  the anti-symmetric part is via the force (via divergence). The default
  is still to treat the whole stress via the divergence.

- A 'second active stress' is now available for active liquid crystals.<|MERGE_RESOLUTION|>--- conflicted
+++ resolved
@@ -1,9 +1,11 @@
 
 ### Changes
 
-<<<<<<< HEAD
 
 version 0.21.0
+
+- Ellipsoids. A feature which allows ellipsoidal particles to be
+  used has been added by Sumesh Thampi.
 
 - "colloid_type" has been split into a number of more general
   properties including: boundary condition (bc) either bbl or
@@ -12,14 +14,12 @@
   The default is: bc = bbl, shape = sphere, active = no, magnetic = no.
   There are some conditions, e.g., "disk" expects a 2D D2Q9 model.
   This affects the way colloid details are specified in the input.
-  See REFERENCE PENDING
-
-=======
-version 0.21.0
+  Older colloid state files should still work.
+  See https://ludwig.epcc.ed.ac.uk
+
 - Issue 268: if using wetting information read from porous media files,
              the form of the key words in the input file has been
 	     adjusted. See https://ludwig.epcc.ed.ac.uk/inputs/porous.html
->>>>>>> 5e162d99
 
 version 0.20.1
 - Issue 271: missing stub prevents compilation at some compiler optimisation
